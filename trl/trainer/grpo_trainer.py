# Copyright 2020-2025 The HuggingFace Team. All rights reserved.
#
# Licensed under the Apache License, Version 2.0 (the "License");
# you may not use this file except in compliance with the License.
# You may obtain a copy of the License at
#
#     http://www.apache.org/licenses/LICENSE-2.0
#
# Unless required by applicable law or agreed to in writing, software
# distributed under the License is distributed on an "AS IS" BASIS,
# WITHOUT WARRANTIES OR CONDITIONS OF ANY KIND, either express or implied.
# See the License for the specific language governing permissions and
# limitations under the License.

import copy
import heapq
import inspect
import os
import re
import textwrap
from collections import defaultdict, deque
from contextlib import nullcontext
from functools import partial
from pathlib import Path
from typing import Any, Callable, Optional, Union

import datasets
import torch
import torch.utils.data
import transformers
from accelerate import logging
from accelerate.utils import broadcast_object_list, gather, gather_object, is_peft_model, set_seed
from datasets import Dataset, IterableDataset
from torch import nn
from torch.distributed.fsdp import FullyShardedDataParallel as FSDP
from torch.utils.data import DataLoader, Sampler
from transformers import (
    AutoConfig,
    AutoModelForSequenceClassification,
    AutoProcessor,
    AutoTokenizer,
    GenerationConfig,
    PreTrainedModel,
    PreTrainedTokenizerBase,
    ProcessorMixin,
    Trainer,
    TrainerCallback,
    is_wandb_available,
)
from transformers.trainer_utils import seed_worker
from transformers.utils import is_datasets_available, is_flash_attn_2_available, is_peft_available, is_rich_available

from ..data_utils import apply_chat_template, is_conversational, maybe_apply_chat_template, prepare_multimodal_messages
from ..extras.profiling import profiling_context, profiling_decorator
from ..extras.vllm_client import VLLMClient
from ..import_utils import is_liger_kernel_available, is_vllm_available
from ..models import prepare_deepspeed, prepare_fsdp, prepare_peft_model, unwrap_model_for_generation
from ..models.utils import _ForwardRedirection
from .callbacks import SyncRefModelCallback
from .grpo_config import GRPOConfig
from .utils import (
    RepeatSampler,
    disable_dropout_in_model,
    entropy_from_logits,
    generate_model_card,
    get_comet_experiment_url,
    identity,
    nanmax,
    nanmin,
    nanstd,
    pad,
    print_prompt_completions_sample,
    selective_log_softmax,
    shuffle_sequence_dict,
    split_pixel_values_by_grid,
    split_tensor_dict,
    truncate_with_protected_tokens,
    unsplit_pixel_values_by_grid,
)


if is_peft_available():
    from peft import PeftConfig, PeftModel

if is_liger_kernel_available():
    from liger_kernel.chunked_loss import LigerFusedLinearGRPOLoss

if is_vllm_available():
    from vllm import LLM, SamplingParams
    from vllm.sampling_params import GuidedDecodingParams

if is_wandb_available():
    import wandb


logger = logging.get_logger(__name__)

# What we call a reward function is a callable that takes a list of prompts and completions and returns a list of
# rewards. When it's a string, it's a model ID, so it's loaded as a pretrained model.
RewardFunc = Union[str, PreTrainedModel, Callable[[list, list], list[float]]]


class ReplayBuffer:
    """
    A simple replay buffer to store and sample previously seen rollouts.
    """

    def __init__(self, max_size: int):
        self.max_size = max_size
        self.heap = []  # Min-heap of (score, data) tuples

    def add(self, scores: list[float], data: list[dict]):
        for score, datum in zip(scores, data):
            if len(self.heap) < self.max_size:
                heapq.heappush(self.heap, (score, datum))
            else:
                # Only add if score is better than worst (minimum) item
                if score > self.heap[0][0]:
                    heapq.heapreplace(self.heap, (score, datum))

    def sample(self, num_samples: int) -> Any:
        if not self.heap:
            return None

        # Sample by normalized scores
        scores = torch.tensor([item[0] for item in self.heap], dtype=torch.float32)
        probabilities = scores / scores.sum()
        replacement = False
        if num_samples > len(self.heap):
            replacement = True
        chosen_indices = torch.multinomial(probabilities, num_samples, replacement=replacement).tolist()
        return [self.heap[i][1] for i in chosen_indices]


class GRPOTrainer(Trainer):
    """
    Trainer for the Group Relative Policy Optimization (GRPO) method. This algorithm was initially proposed in the
    paper [DeepSeekMath: Pushing the Limits of Mathematical Reasoning in Open Language
    Models](https://huggingface.co/papers/2402.03300).

    Example:

    ```python
    from datasets import load_dataset
    from trl import GRPOTrainer

    dataset = load_dataset("trl-lib/tldr", split="train")


    def reward_func(completions, **kwargs):
        # Dummy reward function that rewards completions with more unique letters.
        return [float(len(set(completion))) for completion in completions]


    trainer = GRPOTrainer(
        model="Qwen/Qwen2-0.5B-Instruct",
        reward_funcs=reward_func,
        train_dataset=dataset,
    )

    trainer.train()
    ```

    Args:
        model (`Union[str, PreTrainedModel]`):
            Model to be trained. Can be either:

            - A string, being the *model id* of a pretrained model hosted inside a model repo on huggingface.co, or a
              path to a *directory* containing model weights saved using
              [`~transformers.PreTrainedModel.save_pretrained`], e.g., `'./my_model_directory/'`. The model is loaded
              using [`~transformers.AutoModelForCausalLM.from_pretrained`] with the keyword arguments in
              `args.model_init_kwargs`.
            - A [`~transformers.PreTrainedModel`] object. Only causal language models are supported.
        reward_funcs (`Union[RewardFunc, list[RewardFunc]]`):
            Reward functions to be used for computing the rewards. To compute the rewards, we call all the reward
            functions with the prompts and completions and sum the rewards. Can be either:

            - A single reward function, such as:
                - A string: The *model ID* of a pretrained model hosted inside a model repo on huggingface.co, or a
                path to a *directory* containing model weights saved using
                [`~transformers.PreTrainedModel.save_pretrained`], e.g., `'./my_model_directory/'`. The model is loaded
                using [`~transformers.AutoModelForSequenceClassification.from_pretrained`] with `num_labels=1` and the
                keyword arguments in `args.model_init_kwargs`.
                - A [`~transformers.PreTrainedModel`] object: Only sequence classification models are supported.
                - A custom reward function: The function is provided with the prompts and the generated completions,
                  plus any additional columns in the dataset. It should return a list of rewards. Custom reward
                  functions can also return `None` when the reward is not applicable to those samples. This is useful
                  for multi-task training where different reward functions apply to different types of samples. When a
                  reward function returns `None` for a sample, that reward function is excluded from the reward
                  calculation for that sample. For more details, see [Using a custom reward
                  function](#using-a-custom-reward-function).

                  The trainer's state is also passed to the reward function. The trainer's state is an instance of
                  [`~transformers.TrainerState`] and can be accessed by accessing the `trainer_state` argument to the
                  reward function's signature.
            - A list of reward functions, where each item can independently be any of the above types. Mixing different
            types within the list (e.g., a string model ID and a custom reward function) is allowed.
        args ([`GRPOConfig`], *optional*):
            Configuration for this trainer. If `None`, a default configuration is used.
        train_dataset ([`~datasets.Dataset`] or [`~datasets.IterableDataset`]):
            Dataset to use for training. It must include a column `"prompt"`. Any additional columns in the dataset is
            ignored. The format of the samples can be either:

            - [Standard](dataset_formats#standard): Each sample contains plain text.
            - [Conversational](dataset_formats#conversational): Each sample contains structured messages (e.g., role
              and content).
        eval_dataset ([`~datasets.Dataset`], [`~datasets.IterableDataset`] or `dict[str, Union[Dataset, IterableDataset]]`):
            Dataset to use for evaluation. It must meet the same requirements as `train_dataset`.
        processing_class ([`~transformers.PreTrainedTokenizerBase`], [`~transformers.ProcessorMixin`], *optional*):
            Processing class used to process the data. The padding side must be set to "left". If `None`, the
            processing class is loaded from the model's name with [`~transformers.AutoProcessor.from_pretrained`]. A
            padding token, `tokenizer.pad_token`, must be set. If the processing class has not set a padding token,
            `tokenizer.eos_token` will be used as the default.
        reward_processing_classes (`Union[PreTrainedTokenizerBase, list[PreTrainedTokenizerBase]]`, *optional*):
            Processing classes corresponding to the reward functions specified in `reward_funcs`. Can be either:

            - A single processing class: Used when `reward_funcs` contains only one reward function.
            - A list of processing classes: Must match the order and length of the reward functions in `reward_funcs`.
            If set to `None`, or if an element of the list corresponding to a [`~transformers.PreTrainedModel`] is
            `None`, the tokenizer for the model is automatically loaded using
            [`~transformers.AutoTokenizer.from_pretrained`]. For elements in `reward_funcs` that are custom reward
            functions (not [`~transformers.PreTrainedModel`]), the corresponding entries in `reward_processing_classes`
            are ignored.
        callbacks (list of [`~transformers.TrainerCallback`], *optional*):
            List of callbacks to customize the training loop. Will add those to the list of default callbacks detailed
            in [here](https://huggingface.co/docs/transformers/main_classes/callback).

            If you want to remove one of the default callbacks used, use the [`~transformers.Trainer.remove_callback`]
            method.
        optimizers (`tuple[torch.optim.Optimizer, torch.optim.lr_scheduler.LambdaLR]`, *optional*, defaults to `(None, None)`):
            A tuple containing the optimizer and the scheduler to use. Will default to an instance of [`AdamW`] on your
            model and a scheduler given by [`get_linear_schedule_with_warmup`] controlled by `args`.
        peft_config ([`~peft.PeftConfig`], *optional*):
            PEFT configuration used to wrap the model. If `None`, the model is not wrapped.
    """

    _tag_names = ["trl", "grpo"]

    def __init__(
        self,
        model: Union[str, PreTrainedModel],
        reward_funcs: Union[RewardFunc, list[RewardFunc]],
        args: Optional[GRPOConfig] = None,
        train_dataset: Optional[Union[Dataset, IterableDataset]] = None,
        eval_dataset: Optional[Union[Dataset, IterableDataset, dict[str, Union[Dataset, IterableDataset]]]] = None,
        processing_class: Optional[Union[PreTrainedTokenizerBase, ProcessorMixin]] = None,
        reward_processing_classes: Optional[Union[PreTrainedTokenizerBase, list[PreTrainedTokenizerBase]]] = None,
        callbacks: Optional[list[TrainerCallback]] = None,
        optimizers: tuple[Optional[torch.optim.Optimizer], Optional[torch.optim.lr_scheduler.LambdaLR]] = (None, None),
        peft_config: Optional["PeftConfig"] = None,
    ):
        # Args
        if args is None:
            model_name = model if isinstance(model, str) else model.config._name_or_path
            model_name = model_name.split("/")[-1]
            args = GRPOConfig(f"{model_name}-GRPO")

        # Models
        # Trained model
        model_init_kwargs = args.model_init_kwargs or {}
        if isinstance(model, str):
            model_id = model
            dtype = model_init_kwargs.get("dtype")
            if isinstance(dtype, torch.dtype) or dtype == "auto" or dtype is None:
                pass  # dtype is already a torch.dtype or "auto" or None
            elif isinstance(dtype, str):  # it's a str, but not "auto"
                dtype = getattr(torch, dtype)
                model_init_kwargs["dtype"] = dtype
            else:
                raise ValueError(
                    "Invalid `dtype` passed to `GRPOConfig`. Expected either 'auto' or a string representing "
                    f"a `torch.dtype` (e.g., 'float32'), but got {dtype}."
                )
            # Disable caching if gradient checkpointing is enabled (not supported)
            config = AutoConfig.from_pretrained(model_id)
            architecture = getattr(transformers, config.architectures[0])
            model = architecture.from_pretrained(model_id, **model_init_kwargs)
        else:
            model_id = model.config._name_or_path
            if args.model_init_kwargs is not None:
                logger.warning(
                    "You passed `model_init_kwargs` to the `GRPOConfig`, but your model is already instantiated. "
                    "The `model_init_kwargs` will be ignored."
                )

        # Some models (SmolVLM/Idefics3) don't support `logits_to_keep` argument and error out if we pass it
        # Inspect the forward method before we wrap the model with PEFT
        self.model_kwarg_keys = (
            inspect.signature(model.forward).parameters.keys()
            if not hasattr(model, "get_base_model")
            else inspect.signature(model.get_base_model().forward).parameters.keys()
        )

        if peft_config is not None or (is_peft_available() and isinstance(model, PeftModel)):
            model = prepare_peft_model(model, peft_config, args)

        # Processing class
        if processing_class is None:
            processing_class = AutoProcessor.from_pretrained(model.config._name_or_path)

        # Handle pad token for processors or tokenizers
        if isinstance(processing_class, ProcessorMixin):
            tokenizer = processing_class.tokenizer
        elif isinstance(processing_class, PreTrainedTokenizerBase):
            tokenizer = processing_class
        else:
            raise TypeError("The `processing_class` must be either a `PreTrainedTokenizerBase` or a `ProcessorMixin`")

        if tokenizer.pad_token is None:
            tokenizer.pad_token = tokenizer.eos_token

        self.pad_token = tokenizer.pad_token
        self.pad_token_id = tokenizer.pad_token_id
        self.eos_token_id = tokenizer.eos_token_id
        self.image_token = getattr(processing_class, "image_token", None)
        self.image_token_id = getattr(processing_class, "image_token_id", None)
        self.vision_start_token_id = getattr(model.config, "vision_start_token_id", None)
        self.vision_end_token_id = getattr(model.config, "vision_end_token_id", None)

        # Reward functions
        if not isinstance(reward_funcs, list):
            reward_funcs = [reward_funcs]
        self.reward_func_names = []
        for i, reward_func in enumerate(reward_funcs):
            if isinstance(reward_func, str):
                reward_funcs[i] = AutoModelForSequenceClassification.from_pretrained(
                    reward_func, num_labels=1, **model_init_kwargs
                )
            if isinstance(reward_funcs[i], nn.Module):  # Use Module over PretrainedModel for compat w/ compiled models
                self.reward_func_names.append(reward_funcs[i].config._name_or_path.split("/")[-1])
            else:
                self.reward_func_names.append(reward_funcs[i].__name__)
        self.reward_funcs = reward_funcs

        # Reward weights
        if args.reward_weights is not None:
            if len(args.reward_weights) != len(reward_funcs):
                raise ValueError(
                    f"Number of reward weights ({len(args.reward_weights)}) must match number of reward "
                    f"functions ({len(reward_funcs)})"
                )
            self.reward_weights = torch.tensor(args.reward_weights, dtype=torch.float32)
        else:
            self.reward_weights = torch.ones(len(reward_funcs), dtype=torch.float32)

        # Reward processing class
        if reward_processing_classes is None:
            reward_processing_classes = [None] * len(reward_funcs)
        elif not isinstance(reward_processing_classes, list):
            reward_processing_classes = [reward_processing_classes]
        if len(reward_processing_classes) != len(reward_funcs):
            raise ValueError(
                f"The number of reward processing classes ({len(reward_processing_classes)}) must match the number of "
                f"reward functions ({len(reward_funcs)})."
            )

        for i, (reward_processing_class, reward_func) in enumerate(zip(reward_processing_classes, reward_funcs)):
            if isinstance(reward_func, PreTrainedModel):
                if reward_processing_class is None:
                    reward_processing_class = AutoTokenizer.from_pretrained(reward_func.config._name_or_path)
                if reward_processing_class.pad_token_id is None:
                    reward_processing_class.pad_token = reward_processing_class.eos_token
                # The reward model computes the reward for the latest non-padded token in the input sequence.
                # So it's important to set the pad token ID to the padding token ID of the processing class.
                reward_func.config.pad_token_id = reward_processing_class.pad_token_id
                reward_processing_classes[i] = reward_processing_class

        self.reward_processing_classes = reward_processing_classes

        # Training arguments
        self.max_prompt_length = args.max_prompt_length
        self.max_completion_length = args.max_completion_length  # = |o_i| in the GRPO paper
        self.num_generations = args.num_generations  # = G in the GRPO paper
        self.temperature = args.temperature
        self.top_p = args.top_p
        self.top_k = args.top_k
        self.min_p = args.min_p
        self.repetition_penalty = args.repetition_penalty
        self.use_transformers_paged = args.use_transformers_paged
        self.use_vllm = args.use_vllm
        self.vllm_mode = args.vllm_mode
        self.vllm_gpu_memory_utilization = args.vllm_gpu_memory_utilization  # only applies to colocation mode
        self.vllm_tensor_parallel_size = args.vllm_tensor_parallel_size  # only applies to colocation mode
        self.vllm_importance_sampling_correction = args.vllm_importance_sampling_correction
        self.vllm_importance_sampling_cap = args.vllm_importance_sampling_cap
        self.use_liger_loss = args.use_liger_loss
        self.loss_type = args.loss_type
        self.scale_rewards = args.scale_rewards
        self.importance_sampling_level = args.importance_sampling_level
        self.mask_truncated_completions = args.mask_truncated_completions
        self.top_entropy_quantile = args.top_entropy_quantile
        if self.use_liger_loss and self.top_entropy_quantile < 1.0:
            raise NotImplementedError(
                "Liger Kernels don't currently support masking token positions based on entropy."
            )
        if self.use_liger_loss and not self.importance_sampling_level == "token":
            raise NotImplementedError(
                "Liger Kernels currently only support token-level importance sampling. Please set"
                "`importance_sampling_level` to 'token'."
            )

        # Datasets
        self.shuffle_dataset = args.shuffle_dataset

        if (
            isinstance(train_dataset, IterableDataset)
            or isinstance(eval_dataset, IterableDataset)
            or (
                isinstance(eval_dataset, dict) and any(isinstance(ds, IterableDataset) for ds in eval_dataset.values())
            )
        ):
            # See https://github.com/huggingface/trl/issues/3213
            raise NotImplementedError(
                "Iterable datasets are not yet supported in GRPOTrainer. Please use a standard dataset instead."
            )

        # Multi-step
        self.num_iterations = args.num_iterations  # = 𝜇 in the GRPO paper
        self.epsilon_low = args.epsilon
        self.epsilon_high = args.epsilon_high if args.epsilon_high is not None else args.epsilon
        # Tracks the number of iterations (forward + backward passes), including those within a grad accum cycle
        self._step = 0
        # Buffer the batch to reuse generated outputs across multiple updates. For more details, see
        # `_get_train_sampler` and `_prepare_inputs`.
        self._buffered_inputs = None

        # The trainer estimates the number of FLOPs (floating-point operations) using the number of elements in the
        # input tensor associated with the key "input_ids". However, in GRPO, the sampled data does not include the
        # "input_ids" key. Instead, the available keys is "prompt". As a result, the trainer issues the warning:
        # "Could not estimate the number of tokens of the input, floating-point operations will not be computed." To
        # suppress this warning, we set the "estimate_tokens" key in the model's "warnings_issued" dictionary to True.
        # This acts as a flag to indicate that the warning has already been issued.
        model.warnings_issued["estimate_tokens"] = True

        super().__init__(
            model=model,
            args=args,
            data_collator=identity,  # No data collation is needed in GRPO
            train_dataset=train_dataset,
            eval_dataset=eval_dataset,
            processing_class=processing_class,
            callbacks=callbacks,
            optimizers=optimizers,
            # In Trainer, `training_step` scales the loss by `gradient_accumulation_steps` only if `compute_loss_func`
            # is None. For DAPO, loss scaling instead depends on the total number of completions tokens across the
            # global accumulated batch. To control scaling ourselves, we must disable Trainer’s built-in scaling. The
            # simplest (though a bit hacky) way is to set `compute_loss_func` to any non-None value, which bypasses
            # that behavior without rewriting `training_step`.
            compute_loss_func="non-None value to disable scaling",
        )

        # Reference model
        self.beta = args.beta
        if self.beta == 0.0:
            # If beta is 0.0, the reference model is not needed
            self.ref_model = None
        elif is_peft_model(model):
            # If PEFT is used, the reference model is not needed since the adapter can be disabled
            # to revert to the initial model.
            self.ref_model = None
        else:
            # For deepspeed, fsdp or non-distributed models, create a reference model from scratch
            config = AutoConfig.from_pretrained(model_id)
            architecture = getattr(transformers, config.architectures[0])
            self.ref_model = architecture.from_pretrained(model_id, **model_init_kwargs)

        # Disable dropout in the models
        if args.disable_dropout:
            disable_dropout_in_model(model)
            if self.ref_model is not None:
                disable_dropout_in_model(self.ref_model)

        # Liger loss
        if self.use_liger_loss:
            if not is_liger_kernel_available():
                raise ImportError(
                    "Liger is required to use `liger_loss` as the GRPO loss. Run `pip install liger-kernel`."
                )
            # redirect the model.module forward to the model forward to ensure pre-forward hooks are called
            self._forward_redirection = _ForwardRedirection()

            self.liger_grpo_loss = LigerFusedLinearGRPOLoss(
                beta=self.beta,
                epsilon_low=self.epsilon_low,
                epsilon_high=self.epsilon_high,
                temperature=self.temperature,
                use_ref_model=self.beta != 0.0,
                loss_type=self.loss_type,
                max_completion_length=self.max_completion_length,
            )

        # Initialize the metrics
        self._metrics = {"train": defaultdict(list), "eval": defaultdict(list)}
        self._total_train_tokens = 0
        self.log_completions = args.log_completions
        self.wandb_log_unique_prompts = args.wandb_log_unique_prompts
        self.num_completions_to_print = args.num_completions_to_print
        # Keep logs sized to the generation batch to record only outputs from the latest model update.
        self._logs = {
            "image": deque(maxlen=args.generation_batch_size),
            "prompt": deque(maxlen=args.generation_batch_size),
            "completion": deque(maxlen=args.generation_batch_size),
            "rewards": defaultdict(lambda: deque(maxlen=args.generation_batch_size)),
            "advantages": deque(maxlen=args.generation_batch_size),
        }
        self.replay_buffer = ReplayBuffer(args.replay_buffer_size) if args.replay_buffer_size > 0 else None

        # Ensure each process receives a unique seed to prevent duplicate completions when generating with
        # transformers if num_generations exceeds per_device_train_batch_size. We could skip it if we use vLLM, but
        # it's safer to set it in all cases.
        set_seed(args.seed, device_specific=True)

        if self.use_vllm:
            if not is_vllm_available():
                raise ImportError(
                    "vLLM is not available and `use_vllm` is set to True. Please install vLLM with "
                    "`pip install vllm` to use it."
                )

            if self.vllm_mode == "server":
                if self.accelerator.is_main_process:
                    if args.vllm_server_base_url is not None:
                        base_url = args.vllm_server_base_url
                    else:
                        base_url = f"http://{args.vllm_server_host}:{args.vllm_server_port}"
                    self.vllm_client = VLLMClient(base_url=base_url, connection_timeout=args.vllm_server_timeout)
                    self.vllm_client.init_communicator(device=torch.cuda.current_device())

            elif self.vllm_mode == "colocate":
                # Make sure vllm_tensor_parallel_size group size evenly divides the world size - each group should have
                # the same number of ranks
                if not self.accelerator.num_processes % self.vllm_tensor_parallel_size == 0:
                    raise ValueError(
                        f"vllm_tensor_parallel_size ({self.vllm_tensor_parallel_size}) must divide world size "
                        f"({self.accelerator.num_processes}) evenly."
                    )

                if self.vllm_tensor_parallel_size > 1:
                    # Create subgroups of ranks for TP, each group with `vllm_tensor_parallel_size` ranks.
                    # For example, if world_size=8 and vllm_tensor_parallel_size=2 → groups: [0,1], [2,3], [4,5], [6,7]
                    self.tp_group, _ = torch.distributed.new_subgroups_by_enumeration(
                        [
                            list(range(i * self.vllm_tensor_parallel_size, (i + 1) * self.vllm_tensor_parallel_size))
                            for i in range(self.accelerator.num_processes // self.vllm_tensor_parallel_size)
                        ]
                    )

                # vLLM requires the environment variables to be set for distributed training.
                os.environ["RANK"] = str(self.accelerator.process_index)
                os.environ["LOCAL_RANK"] = str(self.accelerator.local_process_index)
                os.environ["WORLD_SIZE"] = str(self.accelerator.num_processes)
                os.environ["MASTER_ADDR"] = os.environ.get("MASTER_ADDR", "localhost")
                os.environ["MASTER_PORT"] = os.environ.get("MASTER_PORT", "12345")

                if self.max_prompt_length is not None and self.max_completion_length is not None:
                    max_model_len = self.max_prompt_length + self.max_completion_length
                else:
                    max_model_len = None
                self.llm = LLM(
                    model=model.name_or_path,
                    tensor_parallel_size=args.vllm_tensor_parallel_size,
                    gpu_memory_utilization=self.vllm_gpu_memory_utilization,
                    max_num_seqs=self.args.per_device_train_batch_size
                    * self.vllm_tensor_parallel_size
                    * self.args.steps_per_generation,
                    max_model_len=max_model_len,
                    distributed_executor_backend="external_launcher",
                    # Feed identical seed for tp groups to ensure sampling results are the same across workers
                    seed=self.accelerator.process_index // self.vllm_tensor_parallel_size,
                    # Latest vLLM  v1 memory profiler is misled by the high default value (i.e., 32768) - thinking there's not enough memory
                    max_num_batched_tokens=4096,
                    model_impl=self.args.vllm_model_impl,
                    enable_sleep_mode=self.args.vllm_enable_sleep_mode,
                )
                if self.args.vllm_enable_sleep_mode:
                    self.llm.sleep(level=1)
            else:
                raise ValueError(f"vllm_mode must be either 'server' or 'colocate', got '{self.vllm_mode}'.")

            # vLLM specific sampling arguments
            self.guided_decoding_regex = args.vllm_guided_decoding_regex

            self._last_loaded_step = -1  # tag to avoid useless loading during grad accumulation

            # When using vLLM, the main process is responsible for loading the model weights. This can cause process
            # desynchronization and seems to lead to DeepSpeed hanging during initialization. To prevent this, we
            # synchronize all processes after vLLM has been fully initialized.
            self.accelerator.wait_for_everyone()
        else:
            generation_kwargs = {
                "max_new_tokens": self.max_completion_length,
                "do_sample": True,
                "pad_token_id": tokenizer.pad_token_id,
                "bos_token_id": tokenizer.bos_token_id,
                "eos_token_id": tokenizer.eos_token_id,
                "temperature": self.temperature,
                "top_p": self.top_p,
                "top_k": self.top_k,
                "min_p": self.min_p,
                "repetition_penalty": self.repetition_penalty,
                "cache_implementation": args.cache_implementation,
            }
            if args.use_transformers_paged:
                generation_kwargs["max_batch_tokens"] = 512
                generation_kwargs["num_blocks"] = 1024
                generation_kwargs["block_size"] = 128
            if args.generation_kwargs is not None:
                generation_kwargs.update(args.generation_kwargs)
            self.generation_config = GenerationConfig(**generation_kwargs)

        # Gradient accumulation requires scaled loss. Normally, loss scaling in the parent class depends on whether the
        # model accepts loss-related kwargs. Since we compute our own loss, this check is irrelevant. We set
        # self.model_accepts_loss_kwargs to False to enable scaling.
        self.model_accepts_loss_kwargs = False

        # Add tags to the model
        self.model.add_model_tags(self._tag_names)

        if self.ref_model is not None:
            if self.is_deepspeed_enabled:
                self.ref_model = prepare_deepspeed(self.ref_model, self.accelerator)
            elif self.is_fsdp_enabled:
                self.ref_model = prepare_fsdp(self.ref_model, self.accelerator)
            else:
                self.ref_model = self.accelerator.prepare_model(self.ref_model, evaluation_mode=True)

        if args.sync_ref_model:
            self.add_callback(SyncRefModelCallback(ref_model=self.ref_model, accelerator=self.accelerator))

        for i, reward_func in enumerate(self.reward_funcs):
            if isinstance(reward_func, PreTrainedModel):
                if self.is_deepspeed_enabled:
                    self.reward_funcs[i] = prepare_deepspeed(reward_func, self.accelerator)
                else:
                    # set device placement to True to make `prepare_model` move `reward_func` to device when using fsdp
                    self.reward_funcs[i] = self.accelerator.prepare_model(
                        reward_func, evaluation_mode=True, device_placement=True
                    )

    def _set_signature_columns_if_needed(self):
        # If `self.args.remove_unused_columns` is True, non-signature columns are removed.
        # By default, this method sets `self._signature_columns` to the model's expected inputs.
        # In GRPOTrainer, we preprocess data, so using the model's signature columns doesn't work.
        # Instead, we set them to the columns expected by the `training_step` method, hence the override.
        if self._signature_columns is None:
            self._signature_columns = ["prompt", "image"]

    # This method overrides `Trainer.get_train_dataloader` to support our custom batching strategy.
    # Instead of returning a standard per-step batch (i.e., `per_device_batch_size), our dataloader loads an
    # *generation* batch (i.e., `per_device_batch_size × steps_per_generation`). This allows us to generate completions
    # once every steps_per_generation step—rather than once per accumulation step—which is significantly more
    # efficient. The only change from the original implementation is multiplying the batch size by
    # `steps_per_generation`. Thus, `_prepare_inputs` is called with this *generation* batch, and it handles the
    # splitting internally.
    # Maintenance note: This method is a copy-paste of the original `Trainer.get_train_dataloader` with only one line
    # modification. As a result, some parts of the method aren't relevant to GRPO, but we keep them to stay one line
    # apart from the super method, ensuring easier maintenance in the future.
    def get_train_dataloader(self):
        if self.train_dataset is None:
            raise ValueError("Trainer: training requires a train_dataset.")

        train_dataset = self.train_dataset
        data_collator = self.data_collator
        if is_datasets_available() and isinstance(train_dataset, datasets.Dataset):
            train_dataset = self._remove_unused_columns(train_dataset, description="training")
        else:
            data_collator = self._get_collator_with_removed_columns(data_collator, description="training")

        dataloader_params = {
            "batch_size": self._train_batch_size * self.args.steps_per_generation,  # < this is the change
            "collate_fn": data_collator,
            "num_workers": self.args.dataloader_num_workers,
            "pin_memory": self.args.dataloader_pin_memory,
            "persistent_workers": self.args.dataloader_persistent_workers,
        }

        if not isinstance(train_dataset, torch.utils.data.IterableDataset):
            dataloader_params["sampler"] = self._get_train_sampler()
            dataloader_params["drop_last"] = self.args.dataloader_drop_last
            dataloader_params["worker_init_fn"] = partial(
                seed_worker, num_workers=self.args.dataloader_num_workers, rank=self.args.process_index
            )

            dataloader_params["prefetch_factor"] = self.args.dataloader_prefetch_factor

        return self.accelerator.prepare(DataLoader(train_dataset, **dataloader_params))

    def _get_train_sampler(self, dataset: Optional[Dataset] = None) -> Sampler:
        # Returns a sampler that
        # 1. ensures each prompt is repeated across multiple processes. This guarantees that identical prompts are
        #    distributed to different GPUs, allowing rewards to be computed and normalized correctly within each prompt
        #    group. Using the same seed across processes ensures consistent prompt assignment, preventing discrepancies
        #    in group formation.
        # 2. repeats the batch multiple times to allow reusing generations across multiple updates. Refer to
        #    _prepare_inputs to see how the generations are stored and reused.

        # In the following figure, the values are the prompt indices. The first row shows the first sampled batch, the
        # second row shows the second sampled batch, and so on.
        #
        #                                      |   GPU 0  |   GPU 1  |
        #
        #                 global_step   step    <-───>  num_generations=2
        #                                       <-───────> per_device_train_batch_size=3
        #  grad_accum    ▲  ▲  0          0     0   0   1   1   2   2   <- Generate for the first `steps_per_generation` (prompts 0 to 11); store the completions; use the first slice to compute the loss
        #     =2         ▼  |  0          1     3   3   4   4   5   5   <- Take the stored generations and use the second slice to compute the loss
        #                   |
        #                   |  1          2     6   6   7   7   8   8   <- Take the stored generations and use the third slice to compute the loss
        #  steps_per_gen=4  ▼  1          3     9   9  10  10  11  11   <- Take the stored generations and use the fourth slice to compute the loss
        #
        #                      2          4    12  12  13  13  14  14   <- Generate for the second `steps_per_generation` (prompts 12 to 23); store the completions; use the first slice to compute the loss
        #                      2          5    15  15  16  16  17  17   <- Take the stored generations and use the second slice to compute the loss
        #                                          ...
        if dataset is None:
            dataset = self.train_dataset
        return RepeatSampler(
            data_source=dataset,
            mini_repeat_count=self.num_generations,
            batch_size=self.args.generation_batch_size // self.num_generations,
            repeat_count=self.num_iterations * self.args.steps_per_generation,
            shuffle=self.shuffle_dataset,
            seed=self.args.seed,
        )

    def _get_eval_sampler(self, eval_dataset) -> Sampler:
        # See _get_train_sampler for an explanation of the sampler.
        return RepeatSampler(
            data_source=eval_dataset,
            mini_repeat_count=self.num_generations,
            seed=self.args.seed,
        )

    @profiling_decorator
    def _get_last_hidden_state(
        self,
        unwrapped_model,
        input_ids,
        attention_mask,
        logits_to_keep,
        pixel_values=None,
        image_grid_thw=None,
        pixel_attention_mask=None,
        image_sizes=None,
    ):
        if is_peft_model(unwrapped_model):
            unwrapped_model = unwrapped_model.base_model.model

        # Build model inputs - check if the model supports logits_to_keep (some models and VLMs don't)
        model_inputs = {"input_ids": input_ids, "attention_mask": attention_mask}

        # For Qwen models:
        if image_grid_thw is not None and pixel_values is not None:
            model_inputs["image_grid_thw"] = image_grid_thw
        # For Gemma, SmolVLM2, LLaVa-Next etc.:
        if pixel_values is not None:
            model_inputs["pixel_values"] = pixel_values
        # For SmolVLM2
        if pixel_attention_mask is not None:
            model_inputs["pixel_attention_mask"] = pixel_attention_mask
        # For LLaVa-Next
        if image_sizes is not None:
            model_inputs["image_sizes"] = image_sizes

        # Only add logits_to_keep if the model supports it
        if "logits_to_keep" in self.model_kwarg_keys:
            # We add 1 to `logits_to_keep` because the last logits of the sequence is later excluded
            model_inputs["logits_to_keep"] = logits_to_keep + 1

        model_inputs["use_cache"] = False  # only used in generation; set False to suppress warnings

        last_hidden_state = unwrapped_model.model(**model_inputs).last_hidden_state
        # Exclude the last value: it corresponds to the next token pred
        last_hidden_state = last_hidden_state[:, :-1, :]  # (B, L-1, H)
        # Only keep the last logits_to_keep. For model that support logits_to_keep, this is a no-op.
        last_hidden_state = last_hidden_state[:, -logits_to_keep:, :]  # (B, logits_to_keep, H)
        return last_hidden_state

    def get_high_entropy_mask(self, entropies: torch.Tensor, mask: torch.Tensor, threshold: float) -> torch.Tensor:
        """
        Returns a binary mask identifying tokens whose entropy exceeds a given quantile threshold.

        Args:
            entropies (`torch.Tensor`):
                Tensor of shape (batch_size, seq_len) with per-token entropy values.
            mask (`torch.Tensor`):
                Binary mask of the same shape as `entropies`, where `1` indicates valid tokens and `0` padding.
            threshold (`float`):
                Quantile threshold between `0.0` and `1.0` to select high-entropy tokens.

        Returns:
            `torch.Tensor`:
                Boolean mask of shape (batch_size, seq_len), where `True` indicates tokens with entropy >= threshold
                and `False` otherwise.
        """
        local = entropies[mask.bool()].float()

        # Use a negative pad_value as a sentinel because entropy values are always >= 0.
        # This guarantees that the sentinel cannot collide with any real entropy value.
        pad_value = -1e9

        # Pad across processes so that every rank has the same tensor length
        padded = self.accelerator.pad_across_processes(local, dim=0, pad_index=pad_value)
        gathered = self.accelerator.gather(padded)

        # Drop sentinel values (safe because no entropy can be negative)
        gathered = gathered[gathered != pad_value]

        if gathered.numel() == 0:
            return torch.zeros_like(entropies, dtype=torch.bool)

        entropy_threshold = torch.quantile(gathered, threshold)
        masked_entropies = entropies * mask.float()
        entropy_mask = masked_entropies >= entropy_threshold
        return entropy_mask & mask.bool()  # ensure padding tokens are always masked out

    @profiling_decorator
    def _get_per_token_logps_and_entropies(
        self,
        model,
        input_ids,
        attention_mask,
        logits_to_keep,
        batch_size=None,
        compute_entropy=False,
        pixel_values=None,
        image_grid_thw=None,
        pixel_attention_mask=None,
        image_sizes=None,
        image_split_sizes=None,
    ) -> dict[str, Optional[torch.Tensor]]:
        """Compute log-probs and (optionally) entropies for each token."""
        batch_size = batch_size or input_ids.size(0)  # Chunk inputs into smaller batches to reduce memory peak
        all_logps = []
        all_entropies = []
        for start in range(0, input_ids.size(0), batch_size):
            input_ids_batch = input_ids[start : start + batch_size]
            attention_mask_batch = attention_mask[start : start + batch_size]

            # Build model inputs - check if the model supports logits_to_keep (some models and VLMs don't)
            model_inputs = {"input_ids": input_ids_batch, "attention_mask": attention_mask_batch}

            if image_grid_thw is not None:
                model_inputs["image_grid_thw"] = image_grid_thw[start : start + batch_size]
            if pixel_values is not None:
                if image_split_sizes is not None:
                    start_pixel_idx = sum(image_split_sizes[:start])
                    end_pixel_idx = sum(image_split_sizes[: start + batch_size])
                    model_inputs["pixel_values"] = pixel_values[start_pixel_idx:end_pixel_idx]
                else:
                    model_inputs["pixel_values"] = pixel_values[start : start + batch_size]
            if pixel_attention_mask is not None:
                model_inputs["pixel_attention_mask"] = pixel_attention_mask[start : start + batch_size]
            if image_sizes is not None:
                model_inputs["image_sizes"] = image_sizes[start : start + batch_size]

            # Only add logits_to_keep if the model supports it
            if "logits_to_keep" in self.model_kwarg_keys:
                # We add 1 to `logits_to_keep` because the last logits of the sequence is later excluded
                model_inputs["logits_to_keep"] = logits_to_keep + 1

            model_inputs["use_cache"] = False  # only used in generation; set False to suppress warnings

            logits = model(**model_inputs).logits
            # Exclude the last value: it corresponds to the next token pred
            logits = logits[:, :-1, :]  # (B, L-1, H)
            # Only keep the last logits_to_keep. For model that support logits_to_keep, this is a no-op.
            logits = logits[:, -logits_to_keep:, :]  # (B, logits_to_keep, H)
            # Divide logits by sampling temperature.
            # See https://huggingface.co/blog/the_n_implementation_details_of_rlhf_with_ppo#policy-training-implementation-details
            logits = logits / self.temperature

            completion_ids = input_ids_batch[:, -logits_to_keep:]
            logps = selective_log_softmax(logits, completion_ids)  # compute logprobs
            all_logps.append(logps)

            if compute_entropy:
                with torch.no_grad():
                    entropies = entropy_from_logits(logits)
                all_entropies.append(entropies)

        logps = torch.cat(all_logps, dim=0)
        entropies = torch.cat(all_entropies, dim=0) if compute_entropy else None
        return logps, entropies

    def _fix_param_name_to_vllm(self, name, extra_prefixes: Optional[list[str]] = None):
        extra_prefixes = extra_prefixes or []
        prefixes = ["_checkpoint_wrapped_module."] + extra_prefixes
        for prefix in prefixes:
            name = name.replace(prefix, "")
        return name

    def _sync_fsdp1_params_to_vllm(self, module: nn.Module, prefix: str = "", visited=None):
        """Memory-efficient post-order traversal of FSDP modules to extract full parameters and sync with vLLM."""
        # For FSDP1, we need to recurse into children and also use summon_full_params
        if visited is None:
            visited = set()
        for child_name, child_module in module.named_children():
            child_prefix = f"{prefix}.{child_name}" if prefix else child_name
            self._sync_fsdp1_params_to_vllm(
                child_module, prefix=child_prefix, visited=visited
            )  # recurse into the child

        if isinstance(module, FSDP):
            with FSDP.summon_full_params(module, recurse=False, writeback=False):
                for param_name, param in module.named_parameters():
                    full_name = f"{prefix}.{param_name}" if prefix else param_name
                    full_name = self._fix_param_name_to_vllm(full_name, extra_prefixes=["_fsdp_wrapped_module."])

                    if full_name in visited:
                        continue  # skip FSDP subtrees already traversed
                    visited.add(full_name)

                    if self.vllm_mode == "server" and self.accelerator.is_main_process:
                        self.vllm_client.update_named_param(full_name, param.data)
                    elif self.vllm_mode == "colocate":
                        llm_model = self.llm.llm_engine.model_executor.driver_worker.model_runner.model
                        llm_model.load_weights([(full_name, param.data)])

    def _sync_fsdp2_params_to_vllm(self, module: nn.Module):
        # For FSDP2, module.state_dict() already covers all parameters, so no need for recursion
        for name, param in module.state_dict().items():
            if param.is_cpu:
                param = param.to(torch.device("cuda"))
            param = param.full_tensor()

            if self.vllm_mode == "server" and self.accelerator.is_main_process:
                self.vllm_client.update_named_param(name, param)
            elif self.vllm_mode == "colocate":
                llm_model = self.llm.llm_engine.model_executor.driver_worker.model_runner.model
                llm_model.load_weights([(name, param)])

    @profiling_decorator
    def _move_model_to_vllm(self):
        # For DeepSpeed ZeRO-3 and FSDP, we need to gather all parameters before operations
        deepspeed_plugin = self.accelerator.state.deepspeed_plugin
        zero_stage_3 = deepspeed_plugin is not None and deepspeed_plugin.zero_stage == 3
        if zero_stage_3:
            import deepspeed

            gather_if_zero3 = deepspeed.zero.GatheredParameters
        else:
            gather_if_zero3 = nullcontext

        if is_peft_model(self.model):
            # With PEFT and FSDP/DeepSpeed ZeRO Stage 3, we must gather the full model at once before merging, as
            # merging adapters in a sharded manner is not supported.
            # TODO: does this work with FSDP?
            with gather_if_zero3(list(self.model.parameters())):
                self.model.merge_adapter()

                # Update vLLM weights while parameters are gathered
                if self.is_fsdp_enabled:  # note if using FSDP, gather_if_zero3 is nullcontext
                    # Update vLLM weights while parameters are gathered
                    # For PEFT with FSDP we need to use the memory efficient post-order traversal
                    fsdp_plugin = getattr(self.accelerator.state, "fsdp_plugin", None)
                    fsdp_version = getattr(fsdp_plugin, "fsdp_version", 1) if fsdp_plugin else 1
                    if fsdp_version == 1:
                        self._sync_fsdp1_params_to_vllm(
                            self.model
                        )  # use memory-efficient post-order traversal for FSDP
                    elif fsdp_version == 2:
                        self._sync_fsdp2_params_to_vllm(self.model)
                else:
                    # DeepSpeed ZeRO-3 with PEFT
                    for name, param in self.model.named_parameters():
                        # When using PEFT, we need to recover the original parameter name and discard some parameters
                        name = name.removeprefix("base_model.model.").replace(".base_layer", "")
                        if self.model.prefix in name:
                            continue
                        # When module to save, remove its prefix and discard the original module
                        if "original_module" in name:
                            continue
                        name = self._fix_param_name_to_vllm(name, extra_prefixes=["modules_to_save.default."])

                        if self.vllm_mode == "server" and self.accelerator.is_main_process:
                            self.vllm_client.update_named_param(name, param.data)
                        elif self.vllm_mode == "colocate":
                            llm_model = self.llm.llm_engine.model_executor.driver_worker.model_runner.model
                            llm_model.load_weights([(name, param.data)])
                # Unmerge adapters while parameters are still gathered
                self.model.unmerge_adapter()
                # Parameters will automatically be repartitioned when exiting the context
        else:
            # For non-PEFT models, simply gather (if needed) and update each parameter individually.
            if self.is_fsdp_enabled:
                fsdp_plugin = getattr(self.accelerator.state, "fsdp_plugin", None)
                fsdp_version = getattr(fsdp_plugin, "fsdp_version", 1) if fsdp_plugin else 1
                if fsdp_version == 1:
                    self._sync_fsdp1_params_to_vllm(self.model)  # use memory-efficient post-order traversal for FSDP
                elif fsdp_version == 2:
                    self._sync_fsdp2_params_to_vllm(self.model)
            else:
                for name, param in self.model.named_parameters():
                    name = self._fix_param_name_to_vllm(name)
                    with gather_if_zero3([param]):
                        if self.vllm_mode == "server" and self.accelerator.is_main_process:
                            self.vllm_client.update_named_param(name, param.data)
                        elif self.vllm_mode == "colocate":
                            llm_model = self.llm.llm_engine.model_executor.driver_worker.model_runner.model
                            llm_model.load_weights([(name, param.data)])

        # Reset cache on vLLM
        if self.vllm_mode == "server" and self.accelerator.is_main_process:
            self.vllm_client.reset_prefix_cache()
        elif self.vllm_mode == "colocate":
            self.llm.reset_prefix_cache()

    @profiling_decorator
    def _prepare_inputs(
        self, generation_batch: dict[str, Union[torch.Tensor, Any]]
    ) -> dict[str, Union[torch.Tensor, Any]]:
        # Prepares inputs for model training/evaluation by managing completion generation and batch handling.
        # During training:
        #   - Receives the local generation batch (Per-GPU batch size × steps per generation)
        #     from the modified training dataloader instead of the standard local batch
        #   - Generates completions once for the entire generation batch and splits it into batches of size
        #     `per_device_train_batch_size`
        #   - Buffers these completions and returns the appropriate slice for the current accumulation step
        #   - Optimizes by regenerating completions only periodically (every steps_per_generation * num_iterations)
        # During evaluation:
        #   - The input is treated as a standard local batch (no accumulation, no multiple iterations)
        #   - Completions are generated for each batch without buffering or reuse
        # Returns a single local batch in both cases.

        mode = "train" if self.model.training else "eval"
        if mode == "train":
            generate_every = self.args.steps_per_generation * self.num_iterations
            if self._step % generate_every == 0 or self._buffered_inputs is None:
                # self._buffered_inputs=None can occur when resuming from a checkpoint
                generation_batch = self._generate_and_score_completions(generation_batch)
                generation_batch = split_pixel_values_by_grid(generation_batch)
                generation_batch = shuffle_sequence_dict(generation_batch)
                generation_batches = split_tensor_dict(generation_batch, self.args.steps_per_generation)
                self._buffered_inputs = [unsplit_pixel_values_by_grid(batch) for batch in generation_batches]
            inputs = self._buffered_inputs[self._step % self.args.steps_per_generation]
            self._step += 1
        else:
            # In evaluation, there is neither batch grouping for generation, nor multiple iterations, hence
            # local generation batch == local eval batch
            inputs = self._generate_and_score_completions(generation_batch)
        return inputs

    @profiling_decorator
    def _calculate_rewards(self, inputs, prompts, completions, completion_ids_list):
        device = self.accelerator.device
        rewards_per_func = torch.zeros(len(prompts), len(self.reward_funcs), device=device)

        # Repeat all input columns (but "prompt", "completion", and "completion_ids") to match the num of generations
        keys = [key for key in inputs[0] if key not in ["prompt", "completion", "completion_ids"]]
        reward_kwargs = {key: [example[key] for example in inputs] for key in keys}

        # This allows for dynamic reward shaping based on training progress.
        reward_kwargs["trainer_state"] = self.state

        for i, (reward_func, reward_processing_class, reward_func_name) in enumerate(
            zip(self.reward_funcs, self.reward_processing_classes, self.reward_func_names)
        ):
            with profiling_context(self, reward_func_name):
                if isinstance(reward_func, nn.Module):  # Module (no PretrainedModel) for compat with compiled models
                    if is_conversational(inputs[0]):
                        messages = [{"messages": p + c} for p, c in zip(prompts, completions)]
                        texts = [apply_chat_template(x, reward_processing_class)["text"] for x in messages]
                    else:
                        texts = [p + c for p, c in zip(prompts, completions)]
                    reward_inputs = reward_processing_class(
                        text=texts, return_tensors="pt", padding=True, padding_side="right", add_special_tokens=False
                    )
                    reward_inputs = super()._prepare_inputs(reward_inputs)
                    with torch.inference_mode():
                        rewards_per_func[:, i] = reward_func(**reward_inputs).logits[:, 0]  # Shape (B*G,)
                else:
                    output_reward_func = reward_func(
                        prompts=prompts, completions=completions, completion_ids=completion_ids_list, **reward_kwargs
                    )
                    # Convert None values to NaN
                    output_reward_func = [reward if reward is not None else torch.nan for reward in output_reward_func]

                    rewards_per_func[:, i] = torch.tensor(output_reward_func, dtype=torch.float32, device=device)

        # If all reward functions return None for a given row, issue a detailed warning
        if torch.isnan(rewards_per_func).all(dim=1).any():
            nan_row_idx = torch.isnan(rewards_per_func).all(dim=1).nonzero(as_tuple=True)[0][0]
            row_reward_kwargs = {
                key: value[nan_row_idx] for key, value in reward_kwargs.items() if key != "trainer_state"
            }
            row_reward_kwargs["prompt"] = prompts[nan_row_idx]
            row_reward_kwargs["completion"] = completions[nan_row_idx]
            logger.warning(
                f"All reward functions returned None for the following kwargs:\n{row_reward_kwargs}\n"
                "Please ensure that at least one reward function returns a valid reward."
            )

        # Gather the reward per function: this part is crucial, because the rewards are normalized per group and the
        # completions may be distributed across processes
        rewards_per_func = gather(rewards_per_func)
        return rewards_per_func

    def _generate_and_score_completions(
        self, inputs: list[dict[str, Union[torch.Tensor, Any]]]
    ) -> dict[str, Union[torch.Tensor, Any]]:
        device = self.accelerator.device
        mode = "train" if self.model.training else "eval"

        prompts = [x["prompt"] for x in inputs]

        # We don't yet support visual reward models/function, so we keep a copy of the original text-only prompts for
        # later use in the reward computation. If images are present, we insert {"type": "image"} as required by the
        # VLM chat template.
        original_prompts = copy.deepcopy(prompts)

        # If the prompts are conversational and the inputs contain images, we need to convert the prompts from
        # [{"role": "user", "content": "What color is the sky?"}] to
        # [{"role": "user", "content": [{"type": "image"}, {"type": "text", "text": "What color is the sky?"}]}]
        kwargs = {}
        has_images = "image" in inputs[0]
        image_split_sizes = None
        if has_images:
            images = [example.get("image") for example in inputs]
            kwargs = {"images": [[img] for img in images]}
            for prompt in prompts:
                if isinstance(prompt, list):  # i.e., when using conversational data
                    prepare_multimodal_messages(prompt, num_images=1)

            if hasattr(self.processing_class, "_get_num_multimodal_tokens"):
                image_sizes = [(image.height, image.width) for image in images]
                multimodal_extra_data = self.processing_class._get_num_multimodal_tokens(image_sizes)
                image_split_sizes = multimodal_extra_data.num_image_patches

        prompts_text = [maybe_apply_chat_template(example, self.processing_class)["prompt"] for example in inputs]

        prompt_inputs = self.processing_class(
            text=prompts_text,
            return_tensors="pt",
            padding=True,
            padding_side="left",
            add_special_tokens=False,
            **kwargs,
        )
        prompt_inputs = super()._prepare_inputs(prompt_inputs)
        prompt_ids, prompt_mask = prompt_inputs["input_ids"], prompt_inputs["attention_mask"]

        if "image_grid_thw" in prompt_inputs and image_split_sizes is None:
            # Fallback for VLMs that require image_grid_thw but don't provide _get_num_multimodal_tokens
            image_split_sizes = prompt_inputs["image_grid_thw"].prod(dim=1).tolist()

        if self.max_prompt_length is not None:
            # If max_prompt_length is set, we trim the prompt to keep only the last `max_prompt_length` tokens.
            # Then we decode those tokens back into text. We manually remove leading pad tokens from the decoded text,
            # because we can't use `skip_special_tokens=True` (some special tokens are still needed for generation).
            protected = [self.image_token_id, self.vision_start_token_id, self.vision_end_token_id]
            protected = [token for token in protected if token is not None]
            prompt_ids, prompt_mask = truncate_with_protected_tokens(
                prompt_ids, prompt_mask, self.max_prompt_length, protected
            )

            prompts_text = self.processing_class.batch_decode(
                prompt_ids, skip_special_tokens=False, clean_up_tokenization_spaces=False
            )
            prompts_text = [re.sub(rf"^({re.escape(self.pad_token)})+", "", text) for text in prompts_text]

            # The chat template sometimes inserts a single image token into the prompt text. However, when this text is
            # later tokenized, the single image token string is expanded into multiple image token IDs, depending on the
            # image size. Since we're detokenizing here, we may see repeated image tokens in the decoded text. We
            # collapse them back into a single token string to match the original chat template in case it originally
            # applies it. Otherwise, it assumes that the chat template uses only vision_start_token_id to indicate images
            # (e.g. Gemma 3) and removes all image_token instances and vision_end_token_id as well, leaving only
            # the vision_start_token_id (e.g. <start_of_image>).
            if self.image_token is not None:
                escaped_img_token = re.escape(self.image_token)
                # Search for the image token in the chat template
                if re.search(escaped_img_token, self.processing_class.chat_template):
                    prompts_text = [
                        re.sub(rf"({escaped_img_token})+", self.image_token, text) for text in prompts_text
                    ]
                else:
                    # If the chat template doesn't use the image token, we remove all instances of it + vision_end_token_id
                    if self.vision_end_token_id is not None:
                        escaped_eoi_token = re.escape(
                            self.processing_class.tokenizer.decode([self.vision_end_token_id])
                        )
                        prompts_text = [
                            re.sub(rf"({escaped_img_token})+{escaped_eoi_token}", "", text) for text in prompts_text
                        ]
                    else:
                        # If vision_end_token_id is None, just remove the image tokens
                        prompts_text = [re.sub(rf"({escaped_img_token})+", "", text) for text in prompts_text]

        # Generate completions using either vLLM or regular generation
        if self.use_vllm:
            if self.vllm_mode == "colocate" and self.args.vllm_enable_sleep_mode:
                # wake up colocated vLLM instances if needed
                torch.cuda.empty_cache()  # required to avoid OOM in some cases
                self.llm.wake_up()

            # First, update the vLLM weights if needed
            if self.state.global_step != self._last_loaded_step:
                self._move_model_to_vllm()
                self._last_loaded_step = self.state.global_step

            # Generate completions using vLLM: gather all prompts and use them in a single call in the main process
            if self.vllm_mode == "server":
                all_prompts_text = gather_object(prompts_text)
                if has_images:
                    all_images = gather_object(images)

                if self.accelerator.is_main_process:
                    # Since 'prompts' contains 'num_generations' duplicates, we first take unique prompts, and generate
                    # num_generations outputs for each one. This is faster than generating outputs for each duplicate
                    # prompt individually.
                    ordered_set_of_prompts = all_prompts_text[:: self.num_generations]

                    if has_images:
                        ordered_set_of_images = all_images[:: self.num_generations]
                    else:
                        ordered_set_of_images = None

                    with profiling_context(self, "vLLM.generate"):
                        output = self.vllm_client.generate(
                            prompts=ordered_set_of_prompts,
                            images=ordered_set_of_images,
                            n=self.num_generations,
                            repetition_penalty=self.repetition_penalty,
                            temperature=self.temperature,
                            top_p=self.top_p,
                            top_k=-1 if self.top_k is None else self.top_k,
                            min_p=0.0 if self.min_p is None else self.min_p,
                            max_tokens=self.max_completion_length,
                            guided_decoding_regex=self.guided_decoding_regex,
                            generation_kwargs=self.args.generation_kwargs,
                        )
                        payload = (output["completion_ids"], output["logprobs"])
                else:
                    payload = None

                # Broadcast the completions from the main process to all processes, ensuring each process receives its corresponding slice.
                obj_list = [payload]
                broadcast_object_list(obj_list, from_process=0)
                completion_ids, all_logprobs = obj_list[0]

                process_slice = slice(
                    self.accelerator.process_index * len(prompts),
                    (self.accelerator.process_index + 1) * len(prompts),
                )
                completion_ids = completion_ids[process_slice]
                all_logprobs = all_logprobs[process_slice]

            # Generate completions using colocated vLLM instances: each device holds vLLM copy and work on their own batch of prompts
            elif self.vllm_mode == "colocate":
                if self.guided_decoding_regex:
                    guided_decoding = GuidedDecodingParams(regex=self.guided_decoding_regex)
                else:
                    guided_decoding = None

                generation_kwargs = {
                    "n": 1,  # vLLM on each GPU generates only 1 in colocate mode
                    "repetition_penalty": self.repetition_penalty,
                    "temperature": self.temperature,
                    "top_p": self.top_p,
                    "top_k": -1 if self.top_k is None else self.top_k,
                    "min_p": 0.0 if self.min_p is None else self.min_p,
                    "max_tokens": self.max_completion_length,
                    "guided_decoding": guided_decoding,
                    "logprobs": 0,  # only return the logprob of the generated token
                }
                if self.args.generation_kwargs is not None:
                    generation_kwargs.update(self.args.generation_kwargs)
                sampling_params = SamplingParams(**generation_kwargs)

                if self.vllm_tensor_parallel_size > 1:
                    # Gather prompts from all ranks in the TP group and flatten.
                    # Each rank starts with its own prompts; after gathering, all ranks see the full group set.
                    orig_size = len(prompts_text)
                    gathered_prompts = [None for _ in range(self.vllm_tensor_parallel_size)]
                    torch.distributed.all_gather_object(gathered_prompts, prompts_text, group=self.tp_group)
                    all_prompts_text = [p for sublist in gathered_prompts for p in sublist]

                    if has_images:
                        gathered_images = [None for _ in range(self.vllm_tensor_parallel_size)]
                        torch.distributed.all_gather_object(gathered_images, images, group=self.tp_group)
                        all_images = [img for sublist in gathered_images for img in sublist]
                    else:
                        all_images = None
                else:
                    all_prompts_text = prompts_text
                    all_images = images if has_images else None

                if has_images and all_images:
                    vllm_inputs = []
                    for prompt, image in zip(all_prompts_text, all_images):
                        if image is not None:
                            vllm_inputs.append({"prompt": prompt, "multi_modal_data": {"image": image}})
                        else:
                            vllm_inputs.append(prompt)
                else:
                    vllm_inputs = all_prompts_text

                with profiling_context(self, "vLLM.generate"):
                    all_outputs = self.llm.generate(vllm_inputs, sampling_params=sampling_params, use_tqdm=False)

                completion_ids = [output.token_ids for outputs in all_outputs for output in outputs.outputs]
                all_logprobs = [
                    [next(iter(lp.values())).logprob for lp in output.logprobs]
                    for outputs in all_outputs
                    for output in outputs.outputs
                ]

                if self.vllm_tensor_parallel_size > 1:
                    # Slice completions for this rank within its TP group.
                    # Each rank generates all outputs — we keep only our share.
                    local_rank_in_group = torch.distributed.get_rank(group=self.tp_group)
                    tp_slice = slice(local_rank_in_group * orig_size, (local_rank_in_group + 1) * orig_size)
                    completion_ids = completion_ids[tp_slice]
                    all_logprobs = all_logprobs[tp_slice]

                if self.args.vllm_enable_sleep_mode:
                    self.llm.sleep(level=1)

            # Pad the completions, and concatenate them with the prompts
            completion_ids = [torch.tensor(ids, device=device) for ids in completion_ids]
            completion_ids = pad(completion_ids, padding_value=self.pad_token_id)
            prompt_completion_ids = torch.cat([prompt_ids, completion_ids], dim=1)
            sampling_per_token_logps = [
                torch.tensor(logprobs, device=device, dtype=torch.float32) for logprobs in all_logprobs
            ]
            sampling_per_token_logps = pad(sampling_per_token_logps, padding_value=0.0)

        elif self.use_transformers_paged:
            # Re-process inputs for paged generation if needed
            # Note: images are already validated and preprocessed above
            paged_prompt_inputs = self.processing_class(text=prompts_text, **kwargs)
            previous_attn = self.model_wrapped.config._attn_implementation

            if is_flash_attn_2_available():
                self.model_wrapped.config._attn_implementation = "paged_attention"
            else:
                self.model_wrapped.config._attn_implementation = "sdpa_paged"
            with (
                profiling_context(self, "transformers.generate_batch"),
                unwrap_model_for_generation(
                    self.model_wrapped, self.accelerator, gather_deepspeed3_params=self.args.ds3_gather_for_generation
                ) as unwrapped_model,
                torch.no_grad(),
                FSDP.summon_full_params(self.model_wrapped, recurse=False) if self.is_fsdp_enabled else nullcontext(),
            ):
                # Cast to the appropriate dtype based on training configuration
                if self.args.bf16:
                    unwrapped_model.to(torch.bfloat16)
                elif self.args.fp16:
                    unwrapped_model.to(torch.float16)
                with torch.inference_mode():
                    all_outputs = unwrapped_model.generate_batch(
                        paged_prompt_inputs.input_ids, generation_config=self.generation_config, progress_bar=False
                    )
            completion_ids = [output.generated_tokens for output in all_outputs.values()]
            completion_ids = [torch.tensor(ids, device=device) for ids in completion_ids]
            completion_ids = pad(completion_ids, padding_value=self.pad_token_id, padding_side="right")
            prompt_ids = [torch.tensor(ids, device=device) for ids in paged_prompt_inputs.input_ids]
            prompt_ids = pad(prompt_ids, padding_value=self.pad_token_id, padding_side="left")
            prompt_completion_ids = torch.cat([prompt_ids, completion_ids], dim=1)
            # Restore the original attention implementation, training mode
            self.model_wrapped.config._attn_implementation = previous_attn
        else:
            # Regular generation path
            with (
                profiling_context(self, "transformers.generate"),
                unwrap_model_for_generation(
                    self.model_wrapped, self.accelerator, gather_deepspeed3_params=self.args.ds3_gather_for_generation
                ) as unwrapped_model,
                torch.no_grad(),
                FSDP.summon_full_params(self.model_wrapped, recurse=False) if self.is_fsdp_enabled else nullcontext(),
            ):
                prompt_inputs["input_ids"], prompt_inputs["attention_mask"] = prompt_ids, prompt_mask
                prompt_completion_ids = unwrapped_model.generate(
                    **prompt_inputs, generation_config=self.generation_config, disable_compile=True
                )
            # Compute prompt length and extract completion ids
            prompt_length = prompt_ids.size(1)
            prompt_ids = prompt_completion_ids[:, :prompt_length]
            completion_ids = prompt_completion_ids[:, prompt_length:]

        # Mask everything after the first EOS token
        is_eos = completion_ids == self.eos_token_id
        eos_idx = torch.full((is_eos.size(0),), is_eos.size(1), dtype=torch.long, device=device)
        eos_idx[is_eos.any(dim=1)] = is_eos.int().argmax(dim=1)[is_eos.any(dim=1)]
        sequence_indices = torch.arange(is_eos.size(1), device=device).expand(is_eos.size(0), -1)
        completion_mask = (sequence_indices <= eos_idx.unsqueeze(1)).int()

        # Convert tensor to a list of lists of token IDs. This will be passed to the reward function, avoiding the need
        # to re-tokenize completions if the reward is computed from tokens.
        completion_ids_list = [row[mask_row].tolist() for row, mask_row in zip(completion_ids, completion_mask.bool())]

        # Sum along sequence dimension (dim=1) to get completion length per sequence, used for logging
        completion_lengths = completion_mask.sum(1)
        agg_completion_lengths = self.accelerator.gather(completion_lengths)
        num_items_in_batch = agg_completion_lengths.sum()  # this is required for the DAPO loss

        # If mask_truncated_completions is enabled, zero out truncated completions in completion_mask
        if self.mask_truncated_completions:
            truncated_completions = ~is_eos.any(dim=1)
            completion_mask = completion_mask * (~truncated_completions).unsqueeze(1).int()

        # Concatenate prompt_mask with completion_mask for logit computation
        attention_mask = torch.cat([prompt_mask, completion_mask], dim=1)  # (B, P+C)

        logits_to_keep = completion_ids.size(1)  # we only need to compute the logits for the completion tokens
        batch_size = self.args.per_device_train_batch_size if mode == "train" else self.args.per_device_eval_batch_size

        with torch.no_grad():
            # If the generation and optimization steps are misaligned—i.e., if generation does not occur at the end of
            # a full optimizer step (when gradient_accumulation_steps is not a multiple of generate_every)—then the
            # samples may come from an earlier version of the model. In that case, we need to track old_per_token_logps
            # for importance sampling. If the steps are aligned, importance sampling isn't necessary and we set
            # old_per_token_logps to None.
            # When using vLLM, we always compute old_per_token_logps for importance sampling, it was shown that the
            # distribution mismatch between vLLM and the training model can be large and harm the training.
            generate_every = self.args.steps_per_generation * self.num_iterations  # generation frequency
            if self.args.gradient_accumulation_steps % generate_every != 0 or (
                self.use_vllm and self.vllm_importance_sampling_correction
            ):
                old_per_token_logps, _ = self._get_per_token_logps_and_entropies(
                    self.model,
                    prompt_completion_ids,
                    attention_mask,
                    logits_to_keep,
                    batch_size,
                    pixel_values=prompt_inputs.get("pixel_values"),
                    image_grid_thw=prompt_inputs.get("image_grid_thw"),
                    pixel_attention_mask=prompt_inputs.get("pixel_attention_mask"),
                    image_sizes=prompt_inputs.get("image_sizes"),
                    image_split_sizes=image_split_sizes,
                )
            else:
                old_per_token_logps = None

            # Compute the importance sampling ratio when using vLLM, to correct for potential distribution mismatch
            if self.use_vllm and self.vllm_importance_sampling_correction:
                importance_sampling_ratio = torch.exp(old_per_token_logps - sampling_per_token_logps)
                importance_sampling_ratio = torch.clamp(
                    importance_sampling_ratio, max=self.vllm_importance_sampling_cap
                )

            # Compute the per-token log probabilities for the reference model
            if self.beta != 0.0:
                if self.ref_model is not None:
                    ref_per_token_logps, _ = self._get_per_token_logps_and_entropies(
                        self.ref_model,
                        prompt_completion_ids,
                        attention_mask,
                        logits_to_keep,
                        batch_size=batch_size,
                        pixel_values=prompt_inputs.get("pixel_values"),
                        image_grid_thw=prompt_inputs.get("image_grid_thw"),
                        pixel_attention_mask=prompt_inputs.get("pixel_attention_mask"),
                        image_sizes=prompt_inputs.get("image_sizes"),
                        image_split_sizes=image_split_sizes,
                    )
                else:
                    with self.accelerator.unwrap_model(self.model).disable_adapter():
                        ref_per_token_logps, _ = self._get_per_token_logps_and_entropies(
                            self.model,
                            prompt_completion_ids,
                            attention_mask,
                            logits_to_keep,
                            batch_size=batch_size,
                            pixel_values=prompt_inputs.get("pixel_values"),
                            image_grid_thw=prompt_inputs.get("image_grid_thw"),
                            pixel_attention_mask=prompt_inputs.get("pixel_attention_mask"),
                            image_sizes=prompt_inputs.get("image_sizes"),
                            image_split_sizes=image_split_sizes,
                        )
            else:
                ref_per_token_logps = None

        # Decode the generated completions
        completions_text = self.processing_class.batch_decode(completion_ids, skip_special_tokens=True)
        if is_conversational(inputs[0]):
            completions = []
            for prompt, completion in zip(prompts, completions_text):
                bootstrap = prompt.pop()["content"] if prompt[-1]["role"] == "assistant" else ""
                completions.append([{"role": "assistant", "content": bootstrap + completion}])
        else:
            completions = completions_text

        # Calculate rewards for each reward function. rewards_per_func aggregates rewards across all processes. This is
        # important because rewards will be normalized per group, and completions are distributed. We will later slice
        # rewards_per_func to extract each process's subset.
        rewards_per_func = self._calculate_rewards(inputs, original_prompts, completions, completion_ids_list)

        # Apply weights to each reward function's output and sum
        rewards = (rewards_per_func * self.reward_weights.to(device).unsqueeze(0)).nansum(dim=1)

        # Compute grouped-wise rewards
        mean_grouped_rewards = rewards.view(-1, self.num_generations).mean(dim=1)

        # Normalize the rewards to compute the advantages
        mean_grouped_rewards = mean_grouped_rewards.repeat_interleave(self.num_generations, dim=0)
        advantages = rewards - mean_grouped_rewards
        std_rewards = None
        if self.scale_rewards in ["group", "none"]:
            # If self.scale_rewards = "none", we'll still log group level std
            std_rewards = rewards.view(-1, self.num_generations).std(dim=1)
            std_rewards = std_rewards.repeat_interleave(self.num_generations, dim=0)
        elif self.scale_rewards == "batch":
            # Compute global std
            std_rewards = rewards.std().expand_as(rewards)
        else:
            raise ValueError(
                f"Invalid value for scale_rewards: {self.scale_rewards}. Must be one of 'batch', 'group', or 'none'."
            )

        is_std_zero = torch.isclose(std_rewards, torch.zeros_like(std_rewards))
        if self.scale_rewards != "none":
            advantages = advantages / (std_rewards + 1e-4)

        # Slice to keep only the local part of the data
        process_slice = slice(
            self.accelerator.process_index * len(prompts),
            (self.accelerator.process_index + 1) * len(prompts),
        )
        all_process_advantages = advantages.clone()  # keep the aggregated advantages for logging
        advantages = advantages[process_slice]
        if std_rewards is None:
            std_rewards = rewards.view(-1, self.num_generations).std(dim=1)
            std_rewards = std_rewards.repeat_interleave(self.num_generations, dim=0)
        std_rewards = std_rewards[process_slice] if std_rewards is not None else None

        # Log the metrics
        if mode == "train":
            self.state.num_input_tokens_seen += self.accelerator.gather(attention_mask.sum()).sum().item()
        self._metrics[mode]["num_tokens"] = [self.state.num_input_tokens_seen]

        # Log completion lengths, mean, min, max
        self._metrics[mode]["completions/mean_length"].append(agg_completion_lengths.float().mean().item())
        self._metrics[mode]["completions/min_length"].append(agg_completion_lengths.float().min().item())
        self._metrics[mode]["completions/max_length"].append(agg_completion_lengths.float().max().item())

        # Identify sequences that terminated with EOS and log their lengths
        agg_terminated_with_eos = self.accelerator.gather(is_eos.any(dim=1))
        term_completion_lengths = agg_completion_lengths[agg_terminated_with_eos]
        clipped_completions_ratio = 1 - len(term_completion_lengths) / len(agg_completion_lengths)
        self._metrics[mode]["completions/clipped_ratio"].append(clipped_completions_ratio)
        if len(term_completion_lengths) == 0:  # edge case where no terminated sequences are found
            term_completion_lengths = torch.zeros(1, device=device)
        self._metrics[mode]["completions/mean_terminated_length"].append(term_completion_lengths.float().mean().item())
        self._metrics[mode]["completions/min_terminated_length"].append(term_completion_lengths.float().min().item())
        self._metrics[mode]["completions/max_terminated_length"].append(term_completion_lengths.float().max().item())

        # Calculate mean reward per function, but only for samples where the function was applied (non-NaN values)
        for i, reward_func_name in enumerate(self.reward_func_names):
            mean_rewards = torch.nanmean(rewards_per_func[:, i]).item()
            self._metrics[mode][f"rewards/{reward_func_name}/mean"].append(mean_rewards)
            std_func_rewards = nanstd(rewards_per_func[:, i]).item()
            self._metrics[mode][f"rewards/{reward_func_name}/std"].append(std_func_rewards)
        self._metrics[mode]["reward"].append(mean_grouped_rewards.mean().item())
        self._metrics[mode]["reward_std"].append(std_rewards.mean().item())
        self._metrics[mode]["frac_reward_zero_std"].append(is_std_zero.float().mean().item())

        # Log prompt and completion texts
        self._logs["prompt"].extend(gather_object(prompts_text))
        self._logs["completion"].extend(gather_object(completions_text))
        for i, name in enumerate(self.reward_func_names):
            self._logs["rewards"][name].extend(rewards_per_func[:, i].tolist())
        self._logs["advantages"].extend(all_process_advantages.tolist())

        if has_images:
            self._logs["image"].extend(gather_object(images))

        if self.use_vllm and self.vllm_importance_sampling_correction:
            delta = torch.abs(old_per_token_logps - sampling_per_token_logps)
            delta = delta[completion_mask.bool()]
            mean_delta = torch.mean(delta) if delta.numel() > 0 else torch.tensor(0.0, device=device)
            max_delta = torch.max(delta) if delta.numel() > 0 else torch.tensor(0.0, device=device)
            self._metrics[mode]["sampling/sampling_logp_difference/mean"].append(
                self.accelerator.gather(mean_delta).mean().item()
            )
            self._metrics[mode]["sampling/sampling_logp_difference/max"].append(
                self.accelerator.gather(max_delta).max().item()
            )

            flat_is_ratio = importance_sampling_ratio[completion_mask.bool()]
            min_importance_sampling_ratio = (
                torch.min(flat_is_ratio) if flat_is_ratio.numel() > 0 else torch.tensor(0.0, device=device)
            )
            mean_importance_sampling_ratio = (
                torch.mean(flat_is_ratio) if flat_is_ratio.numel() > 0 else torch.tensor(0.0, device=device)
            )
            max_importance_sampling_ratio = (
                torch.max(flat_is_ratio) if flat_is_ratio.numel() > 0 else torch.tensor(0.0, device=device)
            )
            self._metrics[mode]["sampling/importance_sampling_ratio/min"].append(
                nanmin(self.accelerator.gather(min_importance_sampling_ratio)).item()
            )
            self._metrics[mode]["sampling/importance_sampling_ratio/mean"].append(
                self.accelerator.gather(mean_importance_sampling_ratio).nanmean().item()
            )
            self._metrics[mode]["sampling/importance_sampling_ratio/max"].append(
                nanmax(self.accelerator.gather(max_importance_sampling_ratio)).item()
            )
<<<<<<< HEAD
        outputs_after_sampling_buffer = self.update_with_replay_buffer(
            advantages,
            std_rewards,
            std_rewards if std_rewards is not None else torch.zeros_like(advantages),
            prompt_ids,
            prompt_mask,
            completion_ids,
            completion_mask,
            prompt_inputs,
            device,
            old_per_token_logps,
            ref_per_token_logps,
            importance_sampling_ratio if self.use_vllm and self.vllm_importance_sampling_correction else None,
        )
        if outputs_after_sampling_buffer is not None:
            return outputs_after_sampling_buffer
        else:
            output = {
                "prompt_ids": prompt_ids,
                "prompt_mask": prompt_mask,
                "completion_ids": completion_ids,
                "completion_mask": completion_mask,
                "advantages": advantages,
                "num_items_in_batch": num_items_in_batch,
            }
            if old_per_token_logps is not None:
                output["old_per_token_logps"] = old_per_token_logps
            if self.use_vllm and self.vllm_importance_sampling_correction:
                output["importance_sampling_ratio"] = importance_sampling_ratio
            if ref_per_token_logps is not None:
                output["ref_per_token_logps"] = ref_per_token_logps
            optional_vision_fields = [
                "pixel_values",
                "image_grid_thw",
                "pixel_attention_mask",
                "image_sizes",
            ]
            for field in optional_vision_fields:
                if field in prompt_inputs:
                    output[field] = prompt_inputs[field]
            return output
=======

        output = {
            "prompt_ids": prompt_ids,
            "prompt_mask": prompt_mask,
            "completion_ids": completion_ids,
            "completion_mask": completion_mask,
            "advantages": advantages,
            "num_items_in_batch": num_items_in_batch,
        }
        if old_per_token_logps is not None:
            output["old_per_token_logps"] = old_per_token_logps
        if self.use_vllm and self.vllm_importance_sampling_correction:
            output["importance_sampling_ratio"] = importance_sampling_ratio
        if ref_per_token_logps is not None:
            output["ref_per_token_logps"] = ref_per_token_logps
        if "pixel_values" in prompt_inputs:
            output["pixel_values"] = prompt_inputs["pixel_values"]
        if "image_grid_thw" in prompt_inputs:
            output["image_grid_thw"] = prompt_inputs["image_grid_thw"]
        if "pixel_attention_mask" in prompt_inputs:
            output["pixel_attention_mask"] = prompt_inputs["pixel_attention_mask"]
        if "image_sizes" in prompt_inputs:
            output["image_sizes"] = prompt_inputs["image_sizes"]
        if image_split_sizes is not None:
            output["image_split_sizes"] = image_split_sizes
        return output
>>>>>>> 5a1c2f9b

    def compute_liger_loss(self, unwrapped_model, inputs):
        # Compute the per-token log probabilities for the model
        prompt_ids, prompt_mask = inputs["prompt_ids"], inputs["prompt_mask"]
        completion_ids, completion_mask = inputs["completion_ids"], inputs["completion_mask"]
        input_ids = torch.cat([prompt_ids, completion_ids], dim=1)
        attention_mask = torch.cat([prompt_mask, completion_mask], dim=1)
        logits_to_keep = completion_ids.size(1)  # we only need to compute the logits for the completion tokens

        # Get the last hidden state of the model
        last_hidden_state = self._get_last_hidden_state(
            unwrapped_model,
            input_ids,
            attention_mask,
            logits_to_keep,
            inputs.get("pixel_values"),
            inputs.get("image_grid_thw"),
            inputs.get("pixel_attention_mask"),
            inputs.get("image_sizes"),
        )

        # compute loss and metrics using liger grpo loss
        loss, metrics = self.liger_grpo_loss(
            _input=last_hidden_state,
            lin_weight=unwrapped_model.lm_head.weight,
            selected_token_ids=completion_ids,
            attention_mask=completion_mask,
            advantages=inputs["advantages"],
            bias=unwrapped_model.lm_head.bias,
            old_per_token_logps=inputs.get("old_per_token_logps"),
            ref_per_token_logps=inputs.get("ref_per_token_logps"),
        )
        # Extract metrics from the liger_grpo_loss output
        # KL divergence is the first metric when beta is non-zero
        mean_kl = metrics[0] if self.beta != 0.0 else None
        clip_ratio = metrics[-1]

        mode = "train" if self.model.training else "eval"
        if self.beta != 0.0:
            self._metrics[mode]["kl"].append(self.accelerator.gather(mean_kl).mean().item())
        self._metrics[mode]["clip_ratio"].append(self.accelerator.gather(clip_ratio).mean().item())
        return loss / self.current_gradient_accumulation_steps

    def update_with_replay_buffer(
        self,
        group_advantages: torch.Tensor,
        group_std_rewards: torch.Tensor,
        prompt_ids: torch.Tensor,
        prompt_mask: torch.Tensor,
        completion_ids: torch.Tensor,
        completion_mask: torch.Tensor,
        prompt_inputs: dict,
        num_items_in_batch: int,
        old_per_token_logps: Optional[torch.Tensor] = None,
        ref_per_token_logps: Optional[torch.Tensor] = None,
        importance_sampling_ratio: Optional[float] = None,
    ) -> None:
        """
        Update current batch data with samples from replay buffer.

        Groups with reward variance (std > 0) are added to the replay buffer and then replaced with samples from the
        buffer to improve training stability.

        Args:
            group_advantages: Tensor of shape (num_groups, num_generations) containing advantage values
            std_rewards: Tensor of shape (num_groups, num_generations) containing std of rewards per group
            prompt_ids: Tensor containing prompt token IDs
            prompt_mask: Tensor containing prompt attention masks
            completion_ids: Tensor containing completion token IDs
            completion_mask: Tensor containing completion attention masks
            prompt_inputs: Dictionary containing additional prompt inputs (vision data, etc.)
            num_items_in_batch: Number of items in the current batch
            old_per_token_logps: Optional tensor of old per-token log probabilities
            ref_per_token_logps: Optional tensor of reference per-token log probabilities
            importance_sampling_ratio: Optional importance sampling correction ratio
        """
        if self.replay_buffer.max_size <= 0:
            return

        # Groups to consider for adding to the replay buffer
        groups_with_variance = group_std_rewards.max(dim=0).values > 0
        # Groups to replace from the replay buffer
        groups_without_variance = ~groups_with_variance

        # Helper function to slice group data
        def slice_group_data(data, group_idx):
            start_idx = group_idx * self.num_generations
            end_idx = (group_idx + 1) * self.num_generations
            return data[start_idx:end_idx]

        # Prepare buffered outputs for groups with variance
        buffered_outputs = []
        for _, group_idx in enumerate(groups_with_variance.nonzero(as_tuple=True)[0].unique().tolist()):
            # Store unpadded data in the buffer
            buffered_output = {
                "prompt_ids": slice_group_data(prompt_ids[prompt_mask], group_idx),
                "prompt_mask": slice_group_data(prompt_mask[prompt_mask], group_idx),
                "completion_ids": slice_group_data(completion_ids[completion_mask], group_idx),
                "completion_mask": slice_group_data(completion_mask[completion_mask], group_idx),
                "advantages": group_advantages[group_idx].tolist(),
            }

            # Add optional fields if they exist
            optional_fields = {
                "old_per_token_logps": old_per_token_logps[completion_mask]
                if old_per_token_logps is not None
                else None,
                "ref_per_token_logps": ref_per_token_logps[completion_mask]
                if ref_per_token_logps is not None
                else None,
            }

            for field_name, field_data in optional_fields.items():
                if field_data is not None:
                    buffered_output[field_name] = slice_group_data(field_data, group_idx)

            # Add importance sampling if needed
            if self.use_vllm and self.vllm_importance_sampling_correction:
                buffered_output["importance_sampling_ratio"] = importance_sampling_ratio

            # Add vision-related fields if they exist
            vision_fields = ["pixel_values", "image_grid_thw", "pixel_attention_mask", "image_sizes"]
            for field_name in vision_fields:
                if field_name in prompt_inputs:
                    buffered_output[field_name] = slice_group_data(prompt_inputs[field_name], group_idx)

            buffered_outputs.append(buffered_output)

        if groups_with_variance.any():
            # Calculate replay buffer scores for groups with variance
            replay_buffer_scores = (group_advantages.abs() * group_std_rewards).sum(dim=1)[groups_with_variance]
            # Add all groups to replay buffer at once (batch operation)
            self.replay_buffer.add(replay_buffer_scores.tolist(), buffered_outputs)

        # Sample from replay buffer to replace groups with variance
        num_groups_to_replace = groups_without_variance.sum().item()
        if not num_groups_to_replace:
            return
        sampled = self.replay_buffer.sample(num_samples=num_groups_to_replace)

        # Extract and concatenate sampled data
        sampled_data = {
            "prompt_ids": [],
            "prompt_mask": [],
            "completion_ids": [],
            "completion_mask": [],
            "advantages": [],
        }

        # Track which optional fields are present in sampled data
        optional_tensor_fields = ["old_per_token_logps", "ref_per_token_logps"]
        vision_fields = ["pixel_values", "image_grid_thw", "pixel_attention_mask", "image_sizes"]

        # Initialize containers for optional fields if they exist in sampled data
        for field in optional_tensor_fields + vision_fields:
            if sampled and field in sampled[0]:
                sampled_data[field] = []

        # Extract data from each sampled item
        for item in sampled:
            # Handle core fields
            for key in ["prompt_ids", "prompt_mask", "completion_ids", "completion_mask"]:
                sampled_data[key].append(item[key])

            # Handle advantages (list, not tensor)
            sampled_data["advantages"].append(item["advantages"])

            # Handle optional fields
            for field in optional_tensor_fields + vision_fields:
                if field in item:
                    sampled_data[field].append(item[field])

        # --- Efficient padding & replacement logic ---
        current_batch_prompt_seq_len = prompt_ids.size(1)
        current_batch_completion_seq_len = completion_ids.size(1)

        groups_to_replace_idxs = groups_with_variance.logical_not().nonzero(as_tuple=True)[0].unique().tolist()

        # Determine target (max) sequence lengths once
        sampled_prompt_lengths = [t.size(1) for t in sampled_data["prompt_ids"]]
        sampled_completion_lengths = [t.size(1) for t in sampled_data["completion_ids"]]
        target_prompt_len = max([current_batch_prompt_seq_len] + sampled_prompt_lengths)
        target_completion_len = max([current_batch_completion_seq_len] + sampled_completion_lengths)

        # If any sampled prompt is longer, pad the whole batch prompt tensors once (left padding)
        if target_prompt_len > current_batch_prompt_seq_len:
            prompt_ids = pad(list(prompt_ids.unbind(0)), padding_value=self.pad_token_id, pad_to_multiple_of=target_prompt_len, padding_side="left")
            prompt_mask = pad(list(prompt_mask.unbind(0)), padding_value=0, pad_to_multiple_of=target_prompt_len, padding_side="left")
        # If any sampled completion is longer, pad the whole batch completion tensors once (right padding)
        if target_completion_len > current_batch_completion_seq_len:
            completion_ids = pad(list(completion_ids.unbind(0)), padding_value=self.pad_token_id, pad_to_multiple_of=target_completion_len, padding_side="right")
            completion_mask = pad(list(completion_mask.unbind(0)), padding_value=0, pad_to_multiple_of=target_completion_len, padding_side="right")
            if old_per_token_logps is not None:
                old_per_token_logps = pad(list(old_per_token_logps.unbind(0)), padding_value=0.0, pad_to_multiple_of=target_completion_len, padding_side="right")
            if ref_per_token_logps is not None:
                ref_per_token_logps = pad(list(ref_per_token_logps.unbind(0)), padding_value=0.0, pad_to_multiple_of=target_completion_len, padding_side="right")

        # Replace per-group data, padding only sampled groups that are shorter than the target
        for i, group_idx in enumerate(groups_to_replace_idxs):
            start_idx = group_idx * self.num_generations
            end_idx = (group_idx + 1) * self.num_generations
            idx_range = slice(start_idx, end_idx)

            # Pad sampled prompt to target length if needed
            if sampled_data["prompt_ids"][i].size(1) < target_prompt_len:
                sampled_data["prompt_ids"][i] = pad(
                    sampled_data["prompt_ids"][i],
                    padding_value=self.pad_token_id,
                    pad_to_multiple_of=target_prompt_len,
                    padding_side="left",
                )
                sampled_data["prompt_mask"][i] = pad(
                    sampled_data["prompt_mask"][i],
                    padding_value=0,
                    pad_to_multiple_of=target_prompt_len,
                    padding_side="left",
                )

            # Pad sampled completion to target length if needed
            if sampled_data["completion_ids"][i].size(1) < target_completion_len:
                sampled_data["completion_ids"][i] = pad(
                    sampled_data["completion_ids"][i],
                    padding_value=self.pad_token_id,
                    pad_to_multiple_of=target_completion_len,
                    padding_side="right",
                )
                sampled_data["completion_mask"][i] = pad(
                    sampled_data["completion_mask"][i],
                    padding_value=0,
                    pad_to_multiple_of=target_completion_len,
                    padding_side="right",
                )
                if "old_per_token_logps" in sampled_data:
                    sampled_data["old_per_token_logps"][i] = pad(
                        sampled_data["old_per_token_logps"][i],
                        padding_value=0.0,
                        pad_to_multiple_of=target_completion_len,
                        padding_side="right",
                    )
                if "ref_per_token_logps" in sampled_data:
                    sampled_data["ref_per_token_logps"][i] = pad(
                        sampled_data["ref_per_token_logps"][i],
                        padding_value=0.0,
                        pad_to_multiple_of=target_completion_len,
                        padding_side="right",
                    )

            # Assign (replace) group slice
            prompt_ids[idx_range] = sampled_data["prompt_ids"][i]
            prompt_mask[idx_range] = sampled_data["prompt_mask"][i]
            completion_ids[idx_range] = sampled_data["completion_ids"][i]
            completion_mask[idx_range] = sampled_data["completion_mask"][i]
            group_advantages[group_idx] = sampled_data["advantages"][i]

            if "old_per_token_logps" in sampled_data:
                old_per_token_logps[idx_range] = sampled_data["old_per_token_logps"][i]
            if "ref_per_token_logps" in sampled_data:
                ref_per_token_logps[idx_range] = sampled_data["ref_per_token_logps"][i]

            for field in vision_fields:
                if field in sampled_data and field in prompt_inputs:
                    prompt_inputs[field][idx_range] = sampled_data[field][i]

        outputs_after_sampling_buffer = {
            "prompt_ids": prompt_ids,
            "prompt_mask": prompt_mask,
            "completion_ids": completion_ids,
            "completion_mask": completion_mask,
            "advantages": group_advantages,
        }

        # Replace optional tensor fields if they exist
        for field in optional_tensor_fields:
            if field in sampled_data:
                outputs_after_sampling_buffer[field] = (
                    old_per_token_logps if field == "old_per_token_logps" else ref_per_token_logps
                )

        # Replace vision fields if they exist
        for field in vision_fields:
            if field in sampled_data and field in prompt_inputs:
                outputs_after_sampling_buffer[field] = prompt_inputs[field]

        outputs_after_sampling_buffer["num_items_in_batch"] = num_items_in_batch
        if self.use_vllm and self.vllm_importance_sampling_correction:
            outputs_after_sampling_buffer["importance_sampling_ratio"] = importance_sampling_ratio

        return outputs_after_sampling_buffer

    @profiling_decorator
    def compute_loss(self, model, inputs, return_outputs=False, num_items_in_batch=None):
        if return_outputs:
            raise ValueError("The GRPOTrainer does not support returning outputs")
        if self.use_liger_loss:
            # Compute the loss using the liger grpo loss
            unwrapped_model = self.accelerator.unwrap_model(model)
            return self._forward_redirection(model, unwrapped_model, self.compute_liger_loss, unwrapped_model, inputs)
        else:
            return self._compute_loss(model, inputs)

    def _compute_loss(self, model, inputs):
        # Compute the per-token log probabilities for the model
        prompt_ids, prompt_mask = inputs["prompt_ids"], inputs["prompt_mask"]
        completion_ids, completion_mask = inputs["completion_ids"], inputs["completion_mask"]
        input_ids = torch.cat([prompt_ids, completion_ids], dim=1)
        attention_mask = torch.cat([prompt_mask, completion_mask], dim=1)
        logits_to_keep = completion_ids.size(1)  # we only need to compute the logits for the completion tokens

        # Compute the per_token_logps and the entropy at each position in the completion
        per_token_logps, entropies = self._get_per_token_logps_and_entropies(
            model,
            input_ids,
            attention_mask,
            logits_to_keep,
            compute_entropy=True,
            pixel_values=inputs.get("pixel_values"),
            image_grid_thw=inputs.get("image_grid_thw"),
            pixel_attention_mask=inputs.get("pixel_attention_mask"),
            image_sizes=inputs.get("image_sizes"),
            image_split_sizes=inputs.get("image_split_sizes"),
        )

        if self.top_entropy_quantile < 1.0:
            entropy_mask = self.get_high_entropy_mask(entropies, completion_mask, 1 - self.top_entropy_quantile)
        else:
            entropy_mask = None

        # Compute the KL divergence between the model and the reference model
        if self.beta != 0.0:
            ref_per_token_logps = inputs["ref_per_token_logps"]
            per_token_kl = (
                torch.exp(ref_per_token_logps - per_token_logps) - (ref_per_token_logps - per_token_logps) - 1
            )

        # Compute the loss
        advantages = inputs["advantages"]
        # When num_iterations == 1 and steps_per_generation <= gradient_accumulation_steps,
        # old_per_token_logps == per_token_logps. In this case we can skip its computation
        # (see _generate_and_score_completions) and instead use per_token_logps.detach().
        # The exception is when using vLLM, where we always compute old_per_token_logps
        # for importance sampling
        old_per_token_logps = inputs.get("old_per_token_logps")
        old_per_token_logps = per_token_logps.detach() if old_per_token_logps is None else old_per_token_logps

        log_ratio = per_token_logps - old_per_token_logps
        if self.importance_sampling_level == "token":
            log_importance_weights = log_ratio
        elif self.importance_sampling_level == "sequence":
            log_importance_weights = (log_ratio * completion_mask).sum(-1) / completion_mask.sum(-1).clamp(min=1.0)
            log_importance_weights = log_importance_weights.unsqueeze(-1)
        else:
            raise ValueError(
                f"Unknown importance sampling level: {self.importance_sampling_level}. Possible values are 'token' "
                "and 'sequence'."
            )
        # From here, log_importance_weights (and all subsequent tensors, coef_1, coef_2, etc.) shape depends on
        # importance_sampling_level: "token" level: (B, T); "sequence" level: (B, 1)

        coef_1 = torch.exp(log_importance_weights)
        coef_2 = torch.clamp(coef_1, 1 - self.epsilon_low, 1 + self.epsilon_high)

        # Two-sided clipping
        if self.args.delta is not None:
            coef_1 = torch.clamp(coef_1, max=self.args.delta)

        per_token_loss1 = coef_1 * advantages.unsqueeze(1)
        per_token_loss2 = coef_2 * advantages.unsqueeze(1)
        per_token_loss = -torch.min(per_token_loss1, per_token_loss2)
        if entropy_mask is not None:
            per_token_loss = per_token_loss * entropy_mask

        if self.use_vllm and self.vllm_importance_sampling_correction:
            per_token_loss = per_token_loss * inputs["importance_sampling_ratio"]

        if self.beta != 0.0:
            per_token_loss = per_token_loss + self.beta * per_token_kl

        if self.loss_type == "grpo":
            loss = ((per_token_loss * completion_mask).sum(-1) / completion_mask.sum(-1).clamp(min=1.0)).mean()
            loss = loss / self.current_gradient_accumulation_steps
        elif self.loss_type == "bnpo":
            loss = (per_token_loss * completion_mask).sum() / completion_mask.sum().clamp(min=1.0)
            loss = loss / self.current_gradient_accumulation_steps
        elif self.loss_type == "dr_grpo":
            loss = (per_token_loss * completion_mask).sum() / (per_token_loss.size(0) * self.max_completion_length)
            loss = loss / self.current_gradient_accumulation_steps
        elif self.loss_type == "dapo":
            normalizer = inputs["num_items_in_batch"] / self.accelerator.num_processes
            loss = (per_token_loss * completion_mask).sum() / normalizer
        else:
            raise ValueError(f"Unknown loss type: {self.loss_type}")

        # Log the metrics
        mode = "train" if self.model.training else "eval"

        completion_token_count = completion_mask.sum().clamp(min=1.0)

        def masked_batch_mean(x):
            if x.shape[1] == 1:  # when importance_sampling_level == "sequence"
                return x.mean()
            else:
                return (x * completion_mask).sum() / completion_token_count

        if self.beta != 0.0:
            mean_kl = masked_batch_mean(per_token_kl)
            self._metrics[mode]["kl"].append(self.accelerator.gather(mean_kl).nanmean().item())

        mean_entropy = masked_batch_mean(entropies)
        self._metrics[mode]["entropy"].append(self.accelerator.gather(mean_entropy).nanmean().item())

        # Compute the clipped probability ratios
        is_low_clipped = (coef_1 < 1 - self.epsilon_low) & (advantages.unsqueeze(1) < 0)
        is_high_clipped = (coef_1 > 1 + self.epsilon_high) & (advantages.unsqueeze(1) > 0)
        is_region_clipped = is_low_clipped | is_high_clipped

        low_clip = masked_batch_mean(is_low_clipped.float())
        high_clip = masked_batch_mean(is_high_clipped.float())
        clip_ratio = masked_batch_mean(is_region_clipped.float())

        gathered_low_clip = self.accelerator.gather(low_clip)
        self._metrics[mode]["clip_ratio/low_mean"].append(gathered_low_clip.nanmean().item())
        self._metrics[mode]["clip_ratio/low_min"].append(nanmin(gathered_low_clip).item())
        gathered_high_clip = self.accelerator.gather(high_clip)
        self._metrics[mode]["clip_ratio/high_mean"].append(gathered_high_clip.nanmean().item())
        self._metrics[mode]["clip_ratio/high_max"].append(nanmax(gathered_high_clip).item())
        gathered_clip_ratio = self.accelerator.gather(clip_ratio)
        self._metrics[mode]["clip_ratio/region_mean"].append(gathered_clip_ratio.nanmean().item())
        return loss

    def prediction_step(self, model, inputs, prediction_loss_only, ignore_keys: Optional[list[str]] = None):
        inputs = self._prepare_inputs(inputs)
        with torch.no_grad():
            with self.compute_loss_context_manager():
                loss = self.compute_loss(model, inputs)
            loss = loss.mean().detach()
        return loss, None, None

    def log(self, logs: dict[str, float], start_time: Optional[float] = None) -> None:
        mode = "train" if self.model.training else "eval"
        metrics = {key: sum(val) / len(val) for key, val in self._metrics[mode].items()}  # average the metrics

        # This method can be called both in training and evaluation. When called in evaluation, the keys in `logs`
        # start with "eval_". We need to add the prefix "eval_" to the keys in `metrics` to match the format.
        if mode == "eval":
            metrics = {f"eval_{key}": val for key, val in metrics.items()}

        logs = {**logs, **metrics}
        super().log(logs, start_time)
        self._metrics[mode].clear()

        if self.accelerator.is_main_process and self.log_completions:
            if is_rich_available():
                print_prompt_completions_sample(
                    self._logs["prompt"],
                    self._logs["completion"],
                    self._logs["rewards"],
                    self._logs["advantages"],
                    self.state.global_step,
                    self.num_completions_to_print,
                )

            if self.args.report_to and "wandb" in self.args.report_to and wandb.run is not None:
                import pandas as pd

                table = {
                    "step": [str(self.state.global_step)] * len(self._logs["prompt"]),
                    "prompt": self._logs["prompt"],
                    "completion": self._logs["completion"],
                    **self._logs["rewards"],
                    "advantage": self._logs["advantages"],
                }

                if self._logs["image"]:
                    table["image"] = []
                    for img in self._logs["image"]:
                        if img is not None:
                            # Convert images to wandb Image objects for proper visualization
                            table["image"].append(wandb.Image(img))
                        else:
                            table["image"].append(None)

                df = pd.DataFrame(table)
                if self.wandb_log_unique_prompts:
                    df = df.drop_duplicates(subset=["prompt"])
                wandb.log({"completions": wandb.Table(dataframe=df)})

    # Ensure the model card is saved along with the checkpoint
    def _save_checkpoint(self, model, trial):
        if self.args.hub_model_id is None:
            model_name = Path(self.args.output_dir).name
        else:
            model_name = self.args.hub_model_id.split("/")[-1]
        self.create_model_card(model_name=model_name)
        super()._save_checkpoint(model, trial)

    def create_model_card(
        self,
        model_name: Optional[str] = None,
        dataset_name: Optional[str] = None,
        tags: Union[str, list[str], None] = None,
    ):
        """
        Creates a draft of a model card using the information available to the `Trainer`.

        Args:
            model_name (`str`, *optional*):
                Name of the model.
            dataset_name (`str`, *optional*):
                Name of the dataset used for training.
            tags (`str`, `list[str]`, *optional*):
                Tags to be associated with the model card.
        """
        if not self.is_world_process_zero():
            return

        if hasattr(self.model.config, "_name_or_path") and not os.path.isdir(self.model.config._name_or_path):
            base_model = self.model.config._name_or_path
        else:
            base_model = None

        # normalize `tags` to a mutable set
        if tags is None:
            tags = set()
        elif isinstance(tags, str):
            tags = {tags}
        else:
            tags = set(tags)

        if hasattr(self.model.config, "unsloth_version"):
            tags.add("unsloth")

        if "JOB_ID" in os.environ:
            tags.add("hf_jobs")

        tags.update(self._tag_names)

        # docstyle-ignore
        citation = textwrap.dedent(
            """\
            @article{shao2024deepseekmath,
                title        = {{DeepSeekMath: Pushing the Limits of Mathematical Reasoning in Open Language Models}},
                author       = {Zhihong Shao and Peiyi Wang and Qihao Zhu and Runxin Xu and Junxiao Song and Mingchuan Zhang and Y. K. Li and Y. Wu and Daya Guo},
                year         = 2024,
                eprint       = {arXiv:2402.03300},
            }
            """
        )

        model_card = generate_model_card(
            base_model=base_model,
            model_name=model_name,
            hub_model_id=self.hub_model_id,
            dataset_name=dataset_name,
            tags=tags,
            wandb_url=wandb.run.url if is_wandb_available() and wandb.run is not None else None,
            comet_url=get_comet_experiment_url(),
            trainer_name="GRPO",
            trainer_citation=citation,
            paper_title="DeepSeekMath: Pushing the Limits of Mathematical Reasoning in Open Language Models",
            paper_id="2402.03300",
        )

        model_card.save(os.path.join(self.args.output_dir, "README.md"))<|MERGE_RESOLUTION|>--- conflicted
+++ resolved
@@ -1595,7 +1595,6 @@
             self._metrics[mode]["sampling/importance_sampling_ratio/max"].append(
                 nanmax(self.accelerator.gather(max_importance_sampling_ratio)).item()
             )
-<<<<<<< HEAD
         outputs_after_sampling_buffer = self.update_with_replay_buffer(
             advantages,
             std_rewards,
@@ -1637,34 +1636,6 @@
                 if field in prompt_inputs:
                     output[field] = prompt_inputs[field]
             return output
-=======
-
-        output = {
-            "prompt_ids": prompt_ids,
-            "prompt_mask": prompt_mask,
-            "completion_ids": completion_ids,
-            "completion_mask": completion_mask,
-            "advantages": advantages,
-            "num_items_in_batch": num_items_in_batch,
-        }
-        if old_per_token_logps is not None:
-            output["old_per_token_logps"] = old_per_token_logps
-        if self.use_vllm and self.vllm_importance_sampling_correction:
-            output["importance_sampling_ratio"] = importance_sampling_ratio
-        if ref_per_token_logps is not None:
-            output["ref_per_token_logps"] = ref_per_token_logps
-        if "pixel_values" in prompt_inputs:
-            output["pixel_values"] = prompt_inputs["pixel_values"]
-        if "image_grid_thw" in prompt_inputs:
-            output["image_grid_thw"] = prompt_inputs["image_grid_thw"]
-        if "pixel_attention_mask" in prompt_inputs:
-            output["pixel_attention_mask"] = prompt_inputs["pixel_attention_mask"]
-        if "image_sizes" in prompt_inputs:
-            output["image_sizes"] = prompt_inputs["image_sizes"]
-        if image_split_sizes is not None:
-            output["image_split_sizes"] = image_split_sizes
-        return output
->>>>>>> 5a1c2f9b
 
     def compute_liger_loss(self, unwrapped_model, inputs):
         # Compute the per-token log probabilities for the model
