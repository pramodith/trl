# Copyright 2020-2025 The HuggingFace Team. All rights reserved.
#
# Licensed under the Apache License, Version 2.0 (the "License");
# you may not use this file except in compliance with the License.
# You may obtain a copy of the License at
#
#     http://www.apache.org/licenses/LICENSE-2.0
#
# Unless required by applicable law or agreed to in writing, software
# distributed under the License is distributed on an "AS IS" BASIS,
# WITHOUT WARRANTIES OR CONDITIONS OF ANY KIND, either express or implied.
# See the License for the specific language governing permissions and
# limitations under the License.

import textwrap

import pytest
import transformers
from packaging.version import Version
from transformers import AutoModelForCausalLM, AutoModelForSequenceClassification, AutoTokenizer

from trl import clone_chat_template
from trl.chat_template_utils import (
    add_response_schema,
    get_training_chat_template,
    is_chat_template_prefix_preserving,
    parse_response,
)

from .testing_utils import TrlTestCase


class TestCloneChatTemplate(TrlTestCase):
    def test_clone(self):
        # This tokenizer doesn't have a chat_template by default
        tokenizer = AutoTokenizer.from_pretrained("trl-internal-testing/tiny-BloomForCausalLM")
        model = AutoModelForCausalLM.from_pretrained("trl-internal-testing/tiny-BloomForCausalLM")
        # This one has a chat_template by default
        source = "trl-internal-testing/tiny-Qwen3ForCausalLM"
        _, modified_tokenizer, _ = clone_chat_template(model, tokenizer, source)

        # Check if special tokens are correctly set
        assert modified_tokenizer.eos_token == "<|im_end|>"

    def test_clone_with_resize(self):
        # This tokenizer doesn't have a chat_template by default
        tokenizer = AutoTokenizer.from_pretrained("trl-internal-testing/tiny-BloomForCausalLM")
        model = AutoModelForCausalLM.from_pretrained("trl-internal-testing/tiny-BloomForCausalLM")
        # This one has a chat_template by default
        source = "trl-internal-testing/tiny-Qwen3ForCausalLM"
        modified_model, modified_tokenizer, _ = clone_chat_template(
            model, tokenizer, source, resize_to_multiple_of=123
        )

        # Check that the input embeddings have been resized to a multiple of 123
        assert (modified_model.vocab_size % 123) == 0
        # Check that the input embeddings size matches the tokenizer vocabulary size
        assert model.vocab_size == len(modified_tokenizer.vocab)

    def test_clone_with_resize_and_extra_tokens_already_in_vocab(self):
        # This tokenizer doesn't have a chat_template by default
        tokenizer = AutoTokenizer.from_pretrained("trl-internal-testing/tiny-BloomForCausalLM")
        model = AutoModelForCausalLM.from_pretrained("trl-internal-testing/tiny-BloomForCausalLM")
        # This one has a chat_template by default
        source = "trl-internal-testing/tiny-Qwen3ForCausalLM"
        # This will add <extra_id_0>, <extra_id_1>, ... to the tokenizer
        modified_model, modified_tokenizer, _ = clone_chat_template(
            model, tokenizer, source, resize_to_multiple_of=123
        )
        # Try if we can resize a tokenizer that already has extra these extra tokens
        modified_model, modified_tokenizer, _ = clone_chat_template(
            modified_model, modified_tokenizer, source, resize_to_multiple_of=124
        )

        # Check that the input embeddings have been resized to a multiple of 123
        assert (modified_model.vocab_size % 124) == 0
        # Check that the input embeddings size matches the tokenizer vocabulary size
        assert model.vocab_size == len(modified_tokenizer.vocab)

    def test_apply_new_chat_template(self):
        # This tokenizer doesn't have a chat_template by default
        tokenizer = AutoTokenizer.from_pretrained("trl-internal-testing/tiny-BloomForCausalLM")
        model = AutoModelForCausalLM.from_pretrained("trl-internal-testing/tiny-BloomForCausalLM")
        # This one has a chat_template by default
        source = "trl-internal-testing/tiny-Qwen3ForCausalLM"
        _, modified_tokenizer, _ = clone_chat_template(model, tokenizer, source)
        messages = [
            {"role": "system", "content": "You are helpful"},
            {"role": "user", "content": "Hello"},
            {"role": "assistant", "content": "Hi, how can I help you?"},
        ]
        prompt = modified_tokenizer.apply_chat_template(messages, tokenize=False)

        assert (
            prompt
            == "<|im_start|>system\nYou are helpful<|im_end|>\n<|im_start|>user\nHello<|im_end|>\n<|im_start|>assistant\n<think>\n\n</think>\n\nHi, how can I help you?<|im_end|>\n"
        )

    def test_clone_with_sequence_classification_model(self):
        # This tokenizer doesn't have a chat_template by default
        tokenizer = AutoTokenizer.from_pretrained("trl-internal-testing/tiny-GptNeoXForSequenceClassification")
        model = AutoModelForSequenceClassification.from_pretrained(
            "trl-internal-testing/tiny-GptNeoXForSequenceClassification"
        )
        # This one has a chat_template by default
        source = "trl-internal-testing/tiny-Qwen3ForCausalLM"
        _, modified_tokenizer, _ = clone_chat_template(model, tokenizer, source)

        # Check if special tokens are correctly set
        assert modified_tokenizer.eos_token == "<|im_end|>"


class TestAddResponseSchema:
    @pytest.mark.xfail(
        condition=Version(transformers.__version__) < Version("5.0.0.dev0"),
        reason="Response parsing is not supported in transformers versions below 5.0.0",
        strict=True,
    )
    def test_add_response_schema(self):
        tokenizer = AutoTokenizer.from_pretrained("trl-internal-testing/tiny-Qwen3MoeForSequenceClassification")
        tokenizer = add_response_schema(tokenizer)
        assistant_text = '<tool_call>\n{"name": "multiply", "arguments": {"a": 3, "b": 4}}\n</tool_call><|im_end|>'
        parsed = tokenizer.parse_response(assistant_text)
        expected = {
            "role": "assistant",
            "content": "",
            "tool_calls": [{"type": "function", "function": {"name": "multiply", "arguments": {"a": 3, "b": 4}}}],
        }
        assert parsed == expected


class TestIsChatTemplatePrefixPreserving:
    def test_prefix_preserving_template(self):
        tokenizer = AutoTokenizer.from_pretrained("trl-internal-testing/tiny-Qwen3MoeForSequenceClassification")
        tokenizer.chat_template = textwrap.dedent(r"""
        {%- for message in messages %}

        {%- if message.role == 'user' %}
            {{- '<|im_start|>user\n' + message.content + '<|im_end|>\n' }}
        {%- elif message.role == 'assistant' %}
            {{- '<|im_start|>assistant\n' + message.content + '<|im_end|>\n' }}
        {%- endif %}

        {%- endfor %}

        {%- if add_generation_prompt %}
            {{- '<|im_start|>assistant\n' }}
        {%- endif %}""")
        assert is_chat_template_prefix_preserving(tokenizer) is True

    def test_non_prefix_preserving_template(self):
        tokenizer = AutoTokenizer.from_pretrained("trl-internal-testing/tiny-Qwen3MoeForSequenceClassification")
        # The following template is quite typical of models like Qwen3 and GPT-OSS, where the thinking part is
        # only present for last assistant message, which makes it non-prefix-preserving.
        # docstyle-ignore
        tokenizer.chat_template = textwrap.dedent(r"""
        {%- if messages[0].role == 'system' %}
            {{- '<|im_start|>system\n' + messages[0].content + '<|im_end|>\n' }}
        {%- endif %}
        {%- set ns = namespace(last_query_index=messages|length - 1) %}
        {%- for message in messages[::-1] %}
            {%- set index = (messages|length - 1) - loop.index0 %}
            {%- if message.role == "user" and message.content is string %}
                {%- set ns.last_query_index = index %}
                {%- break %}
            {%- endif %}
        {%- endfor %}
        {%- for message in messages %}
            {%- set content = message.content if message.content is string else '' %}
            {%- if message.role == "user" or (message.role == "system" and not loop.first) %}
                {{- '<|im_start|>' + message.role + '\n' + content + '<|im_end|>\n' }}
            {%- elif message.role == "assistant" %}
                {%- set reasoning_content = '' %}
                {%- if message.reasoning_content is string %}
                    {%- set reasoning_content = message.reasoning_content %}
                {%- else %}
                    {%- if '</think>' in content %}
                        {%- set reasoning_content = content.split('</think>')[0].rstrip('\n').split('<think>')[-1].lstrip('\n') %}
                        {%- set content = content.split('</think>')[-1].lstrip('\n') %}
                    {%- endif %}
                {%- endif %}
                {%- if loop.index0 > ns.last_query_index %}
                    {%- if loop.last or (not loop.last and reasoning_content) %}
                        {{- '<|im_start|>' + message.role + '\n<think>\n' + reasoning_content.strip('\n') + '\n</think>\n\n' + content.lstrip('\n') }}
                    {%- else %}
                        {{- '<|im_start|>' + message.role + '\n' + content }}
                    {%- endif %}
                {%- else %}
                    {{- '<|im_start|>' + message.role + '\n' + content }}
                {%- endif %}
                {{- '<|im_end|>\n' }}
            {%- endif %}
        {%- endfor %}
        {%- if add_generation_prompt %}
            {{- '<|im_start|>assistant\n' }}
            {%- if enable_thinking is defined and enable_thinking is false %}
                {{- '<think>\n\n</think>\n\n' }}
            {%- endif %}
        {%- endif %}""")
        assert is_chat_template_prefix_preserving(tokenizer) is False


class TestGetTrainingChatTemplate:
    def test_qwen3(self):
        tokenizer = AutoTokenizer.from_pretrained("trl-internal-testing/tiny-Qwen3MoeForSequenceClassification")
        assert is_chat_template_prefix_preserving(tokenizer) is False
        tokenizer.chat_template = get_training_chat_template(tokenizer)
        assert is_chat_template_prefix_preserving(tokenizer) is True


@pytest.mark.xfail(
    condition=Version(transformers.__version__) < Version("5.0.0.dev0"),
    reason="Tool parsing is not supported in transformers versions below 5.0.0",
    strict=True,
)
class TestParseResponse:
    def test_parse_response(self):
        tokenizer = AutoTokenizer.from_pretrained("trl-internal-testing/tiny-Qwen3MoeForSequenceClassification")
        tokenizer = add_response_schema(tokenizer)
        # docstyle-ignore
        text = textwrap.dedent("""\
            <tool_call>
            {"name": "multiply", "arguments": {"a": 3, "b": 4}}
            </tool_call><|im_end|>""")
        assistant_text = tokenizer(text)["input_ids"]
        parsed = parse_response(tokenizer, assistant_text)
        expected = {
            "role": "assistant",
            "content": "",
            "tool_calls": [{"type": "function", "function": {"name": "multiply", "arguments": {"a": 3, "b": 4}}}],
        }
        assert parsed == expected

    def test_parse_response_multiple_tool_calls(self):
        tokenizer = AutoTokenizer.from_pretrained("trl-internal-testing/tiny-Qwen3MoeForSequenceClassification")
        tokenizer = add_response_schema(tokenizer)
<<<<<<< HEAD
        text = textwrap.dedent(r"""<tool_call>
        {"name": "multiply", "arguments": {"a": 3, "b": 4}} </tool_call> <tool_call> {"name": "addition", "arguments":
        {"a": 3, "b": 4}} </tool_call><|im_end|>""")
=======
        # docstyle-ignore
        text = textwrap.dedent("""\
            <tool_call>
            {"name": "multiply", "arguments": {"a": 3, "b": 4}}
            </tool_call>
            <tool_call>
            {"name": "addition", "arguments": {"a": 3, "b": 4}}
            </tool_call><|im_end|>""")
>>>>>>> 19021f8b
        assistant_text = tokenizer(text)["input_ids"]
        parsed = parse_response(tokenizer, assistant_text)
        expected = {
            "role": "assistant",
            "content": "",
            "tool_calls": [
                {"type": "function", "function": {"name": "multiply", "arguments": {"a": 3, "b": 4}}},
                {"type": "function", "function": {"name": "addition", "arguments": {"a": 3, "b": 4}}},
            ],
        }
        assert parsed == expected

    def test_parse_response_no_tool_call(self):
        tokenizer = AutoTokenizer.from_pretrained("trl-internal-testing/tiny-Qwen3MoeForSequenceClassification")
        tokenizer = add_response_schema(tokenizer)
        text = "Here is the answer to your question.<|im_end|>"
        assistant_text = tokenizer(text)["input_ids"]
        parsed = parse_response(tokenizer, assistant_text)
        expected = {
            "role": "assistant",
            "content": "Here is the answer to your question.",
        }

        assert parsed == expected

    def test_parse_response_malformed_tool_call(self):
        tokenizer = AutoTokenizer.from_pretrained("trl-internal-testing/tiny-Qwen3MoeForSequenceClassification")
        tokenizer = add_response_schema(tokenizer)
        text = '<tool_call>\n{"name": "multiply", "arguments": {"a": 3, "b": 4}\n</tool_call><|im_end|>'
        assistant_text = tokenizer(text)["input_ids"]
        parsed = parse_response(tokenizer, assistant_text)
        expected = {
            "role": "assistant",
            "content": '<tool_call>\n{"name": "multiply", "arguments": {"a": 3, "b": 4}\n</tool_call>',
        }

        assert parsed == expected<|MERGE_RESOLUTION|>--- conflicted
+++ resolved
@@ -234,11 +234,6 @@
     def test_parse_response_multiple_tool_calls(self):
         tokenizer = AutoTokenizer.from_pretrained("trl-internal-testing/tiny-Qwen3MoeForSequenceClassification")
         tokenizer = add_response_schema(tokenizer)
-<<<<<<< HEAD
-        text = textwrap.dedent(r"""<tool_call>
-        {"name": "multiply", "arguments": {"a": 3, "b": 4}} </tool_call> <tool_call> {"name": "addition", "arguments":
-        {"a": 3, "b": 4}} </tool_call><|im_end|>""")
-=======
         # docstyle-ignore
         text = textwrap.dedent("""\
             <tool_call>
@@ -247,7 +242,6 @@
             <tool_call>
             {"name": "addition", "arguments": {"a": 3, "b": 4}}
             </tool_call><|im_end|>""")
->>>>>>> 19021f8b
         assistant_text = tokenizer(text)["input_ids"]
         parsed = parse_response(tokenizer, assistant_text)
         expected = {
