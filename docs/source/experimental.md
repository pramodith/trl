--- conflicted
+++ resolved
@@ -81,11 +81,6 @@
 trainer.train()
 ```
 
-<<<<<<< HEAD
-### GRPO With Replay Buffer
-
-This experimental trainer, trains a model with GRPO but replaces groups (and corresponding completions) that have 0 standard deviation with groups with high rewards and standard deviation that've been used to train a model in prior batches.
-=======
 ### GSPO-token
 
 In the paper [Group Sequence Policy Optimization](https://huggingface.co/papers/2507.18071), the authors propose a token-level objective variant to GSPO, called GSPO-token. To use GSPO-token, you can use the `GRPOTrainer` class in `trl.experimental.gspo_token`.
@@ -106,8 +101,11 @@
 
 </Tip>
 
-## Usage
->>>>>>> 094e0760
+### GRPO With Replay Buffer
+
+This experimental trainer, trains a model with GRPO but replaces groups (and corresponding completions) that have 0 standard deviation with groups with high rewards and standard deviation that've been used to train a model in prior batches.
+
+#### Usage
 
 ```python
 from trl.experimental.grpo_with_replay_buffer import GRPOWithReplayBufferTrainer
