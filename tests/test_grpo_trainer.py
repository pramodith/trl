--- conflicted
+++ resolved
@@ -1271,7 +1271,6 @@
             for n, param in previous_trainable_params.items():
                 new_param = trainer.model.get_parameter(n)
                 self.assertFalse(torch.equal(param, new_param), f"Parameter {n} has not changed.")
-<<<<<<< HEAD
                 
                 
 class PackingTester(unittest.TestCase):
@@ -1447,7 +1446,6 @@
             train_loss_no_packing = trainer_no_packing.state.log_history[-1]["train_loss"]
 
         self.assertAlmostEqual(train_loss_packed, train_loss_no_packing, places=5)
-=======
 
     def test_training_with_reward_func_accessing_trainer_state(self):
         dataset = load_dataset("trl-internal-testing/zen", "standard_prompt_only", split="train")
@@ -1473,5 +1471,4 @@
                 args=training_args,
                 train_dataset=dataset,
             )
-            trainer.train()
->>>>>>> e04f7eb3
+            trainer.train()